--- conflicted
+++ resolved
@@ -102,13 +102,8 @@
 keywords = ["gui", "toolkit", "graphics", "design", "ui"]
 license = "GPL-3.0-only OR LicenseRef-Slint-Royalty-free-1.1 OR LicenseRef-Slint-commercial"
 repository = "https://github.com/slint-ui/slint"
-<<<<<<< HEAD
 rust-version = "1.73"
-version = "1.5.1"
-=======
-rust-version = "1.70"
 version = "1.6.0"
->>>>>>> 6bf40989
 
 [workspace.dependencies]
 i-slint-backend-android-activity = { version = "=1.6.0", path = "internal/backends/android-activity", default-features = false }
