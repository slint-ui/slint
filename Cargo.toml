--- conflicted
+++ resolved
@@ -106,26 +106,6 @@
 version = "1.7.0"
 
 [workspace.dependencies]
-<<<<<<< HEAD
-i-slint-backend-android-activity = { version = "=1.6.0", path = "internal/backends/android-activity", default-features = false }
-i-slint-backend-linuxkms = { version = "=1.6.0", path = "internal/backends/linuxkms", default-features = false }
-i-slint-backend-qt = { version = "=1.6.0", path="internal/backends/qt", default-features = false }
-i-slint-backend-selector = { version = "=1.6.0", path = "internal/backends/selector", default-features = false }
-i-slint-backend-testing = { version = "=1.6.0", path = "internal/backends/testing", default-features = false }
-i-slint-backend-winit = { version = "=1.6.0", path = "internal/backends/winit", default-features = false }
-i-slint-common = { version = "=1.6.0", path = "internal/common", default-features = false }
-i-slint-compiler = { version = "=1.6.0", path = "internal/compiler", default-features = false }
-i-slint-core = { version = "=1.6.0", path = "internal/core", default-features = false }
-i-slint-core-macros = { version = "=1.6.0", path = "internal/core-macros", default-features = false }
-i-slint-renderer-femtovg = { version = "=1.6.0", path = "internal/renderers/femtovg", default-features = false }
-i-slint-renderer-skia = { version = "=1.6.0", path = "internal/renderers/skia", default-features = false }
-slint = { version = "=1.6.0", path = "api/rs/slint", default-features = false }
-slint-build = { version = "=1.6.0", path = "api/rs/build", default-features = false }
-slint-cpp = { version = "=1.6.0", path = "api/cpp", default-features = false }
-slint-qs = { version = "=1.6.0", path = "docs/quickstart", default-features = false }
-slint-interpreter = { version = "=1.6.0", path = "internal/interpreter", default-features = false }
-slint-macros = { version = "=1.6.0", path = "api/rs/macros", default-features = false }
-=======
 i-slint-backend-android-activity = { version = "=1.7.0", path = "internal/backends/android-activity", default-features = false }
 i-slint-backend-linuxkms = { version = "=1.7.0", path = "internal/backends/linuxkms", default-features = false }
 i-slint-backend-qt = { version = "=1.7.0", path="internal/backends/qt", default-features = false }
@@ -143,7 +123,6 @@
 slint-cpp = { version = "=1.7.0", path = "api/cpp", default-features = false }
 slint-interpreter = { version = "=1.7.0", path = "internal/interpreter", default-features = false }
 slint-macros = { version = "=1.7.0", path = "api/rs/macros", default-features = false }
->>>>>>> 318c80b4
 
 vtable = { version = "0.2", path = "helper_crates/vtable", default-features = false }
 
