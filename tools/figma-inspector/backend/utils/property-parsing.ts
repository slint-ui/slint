--- conflicted
+++ resolved
@@ -340,16 +340,9 @@
                     variable.variableCollectionId,
                 );
             if (collection) {
-<<<<<<< HEAD
                 const globalName = formatStructName(collection.name);
                 const pathParts = extractHierarchy(variable.name);
                 const slintPath = pathParts.map(sanitizePropertyName).join(".");
-=======
-                const globalName = formatStructName(collection.name); // e.g., "color"
-                const pathParts = extractHierarchy(variable.name); // e.g., ["Text", "Neutral", "Default"]
-                const slintPath = pathParts.map(sanitizePropertyName).join("."); // e.g., "text.neutral.default"
->>>>>>> 7371f7da
-
                 let resultPath = "";
                 if (collection.modes.length > 1) {
                     resultPath = `${globalName}.current.${slintPath}`;
