--- conflicted
+++ resolved
@@ -74,12 +74,7 @@
 }
 
 export global EditorPalette {
-<<<<<<< HEAD
-    out property <brush> state-pressed:Palette.background;
-    out property <brush> state-hovered: Palette.alternate-background;
     
-=======
->>>>>>> 5f08e098
     property <bool> dark-color-scheme: Palette.color-scheme == ColorScheme.dark;
 
     out property <brush> drop-mark-background: #00ff0080;
