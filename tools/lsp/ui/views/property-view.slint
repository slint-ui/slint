--- conflicted
+++ resolved
@@ -122,13 +122,9 @@
 component CodeWidget inherits VerticalLayout {
     in property <ElementInformation> element-information;
     in property <PropertyInformation> property-information;
-<<<<<<< HEAD
+
     padding-bottom: EditorSpaceSettings.default-spacing;
-=======
-
-    padding-bottom: EditorSpaceSettings.default-spacing;
-
->>>>>>> 1d4802de
+
     NameLabel {
         property-information: property-information;
         element-information: element-information;
@@ -162,30 +158,18 @@
 
 component ChildIndicator {
     out property <bool> open: false;
-<<<<<<< HEAD
-    
-    // in property <> content;
-    x: - EditorSpaceSettings.group-indent * 2;
-=======
 
     x: -1.0 * EditorSpaceSettings.group-indent * 2;
->>>>>>> 1d4802de
 
     Rectangle {
         width: 100%;
         height: 1cm;
-<<<<<<< HEAD
-=======
-
->>>>>>> 1d4802de
+
         expand := TouchArea {
             clicked => {
                 root.open = !root.open;
             }
-<<<<<<< HEAD
-=======
-
->>>>>>> 1d4802de
+
             indicator := Image {
                 colorize: Palette.foreground;
                 visible: expand.has-hover;
@@ -199,19 +183,10 @@
 }
 
 component SecondaryContent inherits Rectangle {
-<<<<<<< HEAD
-    background: Palette.background;
-=======
->>>>>>> 1d4802de
     in property <ElementInformation> element-information;
     in property <PropertyInformation> property-information;
 
     in property <bool> open: false;
-<<<<<<< HEAD
-    clip: true;
-    height: open ? content.preferred-height : 0px;
-    animate height { duration: EditorAnimationSettings.roation-duration; }
-=======
 
     background: Palette.background;
     clip: true;
@@ -219,27 +194,19 @@
 
     animate height { duration: EditorAnimationSettings.roation-duration; }
 
->>>>>>> 1d4802de
     content := HorizontalLayout {
         Rectangle {
             height: 100%;
             width: 1px;
             background: Palette.border;
         }
-<<<<<<< HEAD
+
         VerticalLayout {
             padding: EditorSpaceSettings.default-padding;
             spacing: EditorSpaceSettings.default-padding;
+
             @children
-=======
-
-        VerticalLayout {
-            padding: EditorSpaceSettings.default-padding;
-            spacing: EditorSpaceSettings.default-padding;
-
-            @children
-
->>>>>>> 1d4802de
+
             HorizontalLayout {
                 spacing: EditorSpaceSettings.default-spacing;
                 ResetButton {
@@ -342,19 +309,11 @@
 component StringWidget {
     in property <ElementInformation> element-information;
     in property <PropertyInformation> property-information;
-<<<<<<< HEAD
+
     property <bool> open: false;
+
     childIndicator := ChildIndicator {
         y: content.y;
-        // content-height: sub.preferred-height;
-        // content-x: sub.x;
-=======
-
-    property <bool> open: false;
-
-    childIndicator := ChildIndicator {
-        y: content.y;
->>>>>>> 1d4802de
     }
 
     VerticalLayout {
@@ -366,42 +325,6 @@
         content := HorizontalLayout {
             spacing: EditorSpaceSettings.default-spacing;
             height: 2rem;
-<<<<<<< HEAD
-
-            ResettingLineEdit {
-                default-text: property-information.value.value-string;
-
-                edited(text) => {
-                    self.can-compile = Api.test-string-binding(
-                root.element-information.source-uri,
-                root.element-information.source-version,
-                root.element-information.range.start,
-                property-information.name,
-                text,
-                property-information.value.is-translatable,
-                property-information.value.tr-context,
-                property-information.value.tr-plural,
-                property-information.value.tr-plural-expression,
-            );
-                }
-
-                accepted(text) => {
-                    Api.set-string-binding(
-                root.element-information.source-uri,
-                root.element-information.source-version,
-                root.element-information.range.start,
-                property-information.name,
-                text,
-                property-information.value.is-translatable,
-                property-information.value.tr-context,
-                property-information.value.tr-plural,
-                property-information.value.tr-plural-expression,
-            );
-                }
-            }
-        }
-
-=======
             ResettingLineEdit {
                 default-text: property-information.value.value-string;
                 edited(text) => {
@@ -433,7 +356,6 @@
             }
         }
 
->>>>>>> 1d4802de
         sub := SecondaryContent {
             element-information: element-information;
             property-information: property-information;
@@ -451,18 +373,12 @@
 
 component ColorLineEdit inherits HorizontalLayout {
     in property <string> channel:"R";
-<<<<<<< HEAD
+
     property <float> val: Math.floor(num-value.text.to-float());
+
     alignment: stretch;
     spacing: EditorSpaceSettings.default-spacing;
-=======
-
-    property <float> val: Math.floor(num-value.text.to-float());
-
-    alignment: stretch;
-    spacing: EditorSpaceSettings.default-spacing;
-
->>>>>>> 1d4802de
+
     Text {
         text: channel;
         vertical-alignment: center;
@@ -486,13 +402,9 @@
 component ColorWidget inherits Rectangle {
     in property <ElementInformation> element-information;
     in property <PropertyInformation> property-information;
-<<<<<<< HEAD
+
     property <bool> open: false;
-=======
-
-    property <bool> open: false;
-
->>>>>>> 1d4802de
+
     childIndicator := ChildIndicator {
         y: content.y;
     }
@@ -568,15 +480,9 @@
 }
 
 component IntegerWidget inherits VerticalLayout {
-<<<<<<< HEAD
-
-    in property <ElementInformation> element-information;
-    in property <PropertyInformation> property-information;
-=======
-    in property <ElementInformation> element-information;
-    in property <PropertyInformation> property-information;
-
->>>>>>> 1d4802de
+    in property <ElementInformation> element-information;
+    in property <PropertyInformation> property-information;
+
     NameLabel {
         property-information: property-information;
         element-information: element-information;
@@ -609,14 +515,12 @@
             property-information.name,
             text,
         );
-<<<<<<< HEAD
             }
         }
     }
 }
 
 component EnumWidget inherits VerticalLayout {
-
     in property <ElementInformation> element-information;
     in property <PropertyInformation> property-information;
 
@@ -644,41 +548,6 @@
     }
 }
 
-=======
-            }
-        }
-    }
-}
-
-component EnumWidget inherits VerticalLayout {
-    in property <ElementInformation> element-information;
-    in property <PropertyInformation> property-information;
-
-    NameLabel {
-        property-information: property-information;
-        element-information: element-information;
-    }
-
-    HorizontalLayout {
-        ComboBox {
-            current-index: property-information.value.value-int;
-
-            model: property-information.value.visual-items;
-
-            selected(value) => {
-                Api.set-code-binding(
-            element-information.source-uri,
-            element-information.source-version,
-            element-information.range.start,
-            property-information.name,
-            property-information.value.value_string + "." + value,
-        )
-            }
-        }
-    }
-}
-
->>>>>>> 1d4802de
 component BooleanWidget inherits VerticalLayout {
     in property <ElementInformation> element-information;
     in property <PropertyInformation> property-information;
