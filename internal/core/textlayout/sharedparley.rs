// Copyright © SixtyFPS GmbH <info@slint.dev>
// SPDX-License-Identifier: GPL-3.0-only OR LicenseRef-Slint-Royalty-free-2.0 OR LicenseRef-Slint-Software-3.0

pub use parley;

use core::pin::Pin;
use std::boxed::Box;
use std::cell::RefCell;

use crate::{
    graphics::FontRequest,
    items::TextStrokeStyle,
    lengths::{
        LogicalLength, LogicalPoint, LogicalRect, LogicalSize, PhysicalPx, ScaleFactor, SizeLengths,
    },
    textlayout::{TextHorizontalAlignment, TextOverflow, TextVerticalAlignment, TextWrap},
    SharedString,
};

pub type PhysicalLength = euclid::Length<f32, PhysicalPx>;
pub type PhysicalRect = euclid::Rect<f32, PhysicalPx>;
type PhysicalSize = euclid::Size2D<f32, PhysicalPx>;
type PhysicalPoint = euclid::Point2D<f32, PhysicalPx>;

use i_slint_common::sharedfontique;

/// Trait used for drawing text and text input elements with parley, where parley does the
/// shaping and positioning, and the renderer is responsible for drawing just the glyphs.
pub trait GlyphRenderer: crate::item_rendering::ItemRenderer {
    /// A renderer-specific type for a brush used for fill and stroke of glyphs.
    type PlatformBrush: Clone;

    /// Returns the brush to be used for filling text.
    fn platform_text_fill_brush(
        &mut self,
        brush: crate::Brush,
        size: LogicalSize,
    ) -> Option<Self::PlatformBrush>;

    /// Returns a brush that's a solid fill of the specified color.
    fn platform_brush_for_color(&mut self, color: &crate::Color) -> Option<Self::PlatformBrush>;

    /// Returns the brush to be used for stroking text.
    fn platform_text_stroke_brush(
        &mut self,
        brush: crate::Brush,
        physical_stroke_width: f32,
        size: LogicalSize,
    ) -> Option<Self::PlatformBrush>;

    /// Draws the glyphs provided by glyphs_it with the specified font, font_size, and brush at the
    /// given y offset.
    fn draw_glyph_run(
        &mut self,
        font: &parley::Font,
        font_size: f32,
        brush: Self::PlatformBrush,
        y_offset: PhysicalLength,
        glyphs_it: &mut dyn Iterator<Item = parley::layout::Glyph>,
    );

    /// Fills the given rectangle with the specified color. This is used for drawing selection
    /// rectangles as well as the text cursor.
    fn fill_rectangle(&mut self, physical_rect: PhysicalRect, color: crate::Color);
}

pub const DEFAULT_FONT_SIZE: LogicalLength = LogicalLength::new(12.);

struct Contexts {
    layout: parley::LayoutContext<Brush>,
    font: parley::FontContext,
}

impl Default for Contexts {
    fn default() -> Self {
        Self {
            font: parley::FontContext {
                collection: sharedfontique::COLLECTION.inner.clone(),
                source_cache: sharedfontique::COLLECTION.source_cache.clone(),
            },
            layout: Default::default(),
        }
    }
}

std::thread_local! {
    static CONTEXTS: RefCell<Box<Contexts>> = Default::default();
}

#[derive(Debug, Default, PartialEq, Clone, Copy)]
struct Brush {
    /// When set, this overrides the fill/stroke to use this color for just a fill, for selection.
    selection_fill_color: Option<crate::Color>,
    stroke: Option<TextStrokeStyle>,
}

struct LayoutOptions {
    max_width: Option<LogicalLength>,
    max_height: Option<LogicalLength>,
    horizontal_align: TextHorizontalAlignment,
    vertical_align: TextVerticalAlignment,
    stroke: Option<TextStrokeStyle>,
    font_request: Option<FontRequest>,
    text_wrap: TextWrap,
    text_overflow: TextOverflow,
    selection: Option<core::ops::Range<usize>>,
    selection_foreground_color: Option<crate::Color>,
}

impl Default for LayoutOptions {
    fn default() -> Self {
        Self {
            max_width: None,
            max_height: None,
            horizontal_align: TextHorizontalAlignment::Left,
            vertical_align: TextVerticalAlignment::Top,
            stroke: None,
            font_request: None,
            text_wrap: TextWrap::WordWrap,
            text_overflow: TextOverflow::Clip,
            selection: None,
            selection_foreground_color: None,
        }
    }
}

<<<<<<< HEAD
fn layout(text: &str, scale_factor: ScaleFactor, mut options: LayoutOptions) -> Layout {
    // When a piece of text is first selected, it gets an empty range like `Some(1..1)`.
    // If the text starts with a multi-byte character then this selection will be within
    // that character and parley will panic. We just filter out empty selection ranges.
    options.selection = options.selection.filter(|selection| !selection.is_empty());

    let max_physical_width = options.max_width.map(|max_width| (max_width * scale_factor).get());
=======
fn layout(text: &str, scale_factor: ScaleFactor, options: LayoutOptions) -> Layout {
    let max_physical_width = options.max_width.map(|max_width| max_width * scale_factor);
>>>>>>> 3894c3f6
    let max_physical_height = options.max_height.map(|max_height| max_height * scale_factor);
    let pixel_size = options
        .font_request
        .as_ref()
        .and_then(|font_request| font_request.pixel_size)
        .unwrap_or(DEFAULT_FONT_SIZE);

    let push_to_builder = |builder: &mut parley::RangedBuilder<_>| {
        if let Some(ref font_request) = options.font_request {
            if let Some(family) = &font_request.family {
                builder.push_default(parley::style::FontStack::List(std::borrow::Cow::Borrowed(
                    &[
                        parley::style::FontFamily::Named(family.as_str().into()),
                        // FemtoVG renderer needs SansSerif first, as it has difficulties rendering from SystemUi on macOS
                        parley::style::FontFamily::Generic(
                            parley::fontique::GenericFamily::SansSerif,
                        ),
                        parley::style::FontFamily::Generic(
                            parley::fontique::GenericFamily::SystemUi,
                        ),
                    ],
                )));
            } else {
                builder.push_default(parley::style::FontStack::List(std::borrow::Cow::Borrowed(
                    &[
                        // FemtoVG renderer needs SansSerif first, as it has difficulties rendering from SystemUi on macOS
                        parley::style::FontFamily::Generic(
                            parley::fontique::GenericFamily::SansSerif,
                        ),
                        parley::style::FontFamily::Generic(
                            parley::fontique::GenericFamily::SystemUi,
                        ),
                    ],
                )));
            }
            if let Some(weight) = font_request.weight {
                builder.push_default(parley::StyleProperty::FontWeight(
                    parley::style::FontWeight::new(weight as f32),
                ));
            }
            if let Some(letter_spacing) = font_request.letter_spacing {
                builder.push_default(parley::StyleProperty::LetterSpacing(letter_spacing.get()));
            }
            builder.push_default(parley::StyleProperty::FontStyle(if font_request.italic {
                parley::style::FontStyle::Italic
            } else {
                parley::style::FontStyle::Normal
            }));
        }
        builder.push_default(parley::StyleProperty::FontSize(pixel_size.get()));
        builder.push_default(parley::StyleProperty::WordBreak(match options.text_wrap {
            TextWrap::NoWrap => parley::style::WordBreakStrength::KeepAll,
            TextWrap::WordWrap => parley::style::WordBreakStrength::Normal,
            TextWrap::CharWrap => parley::style::WordBreakStrength::BreakAll,
        }));

        builder.push_default(parley::StyleProperty::Brush(Brush {
            selection_fill_color: None,
            stroke: options.stroke,
        }));
    };

    let (mut layout, elision_info) = CONTEXTS.with_borrow_mut(move |contexts| {
        let elision_info = if let (TextOverflow::Elide, Some(max_physical_width)) =
            (options.text_overflow, max_physical_width)
        {
            let mut builder =
                contexts.layout.ranged_builder(&mut contexts.font, "…", scale_factor.get(), true);
            push_to_builder(&mut builder);
            let mut layout = builder.build("…");
            layout.break_all_lines(None);
            let line = layout.lines().next().unwrap();
            let item = line.items().next().unwrap();
            let run = match item {
                parley::layout::PositionedLayoutItem::GlyphRun(run) => Some(run),
                _ => None,
            }
            .unwrap();
            let glyph = run.positioned_glyphs().next().unwrap();
            Some(ElisionInfo { elipsis_glyph: glyph, max_physical_width })
        } else {
            None
        };

        let mut builder =
            contexts.layout.ranged_builder(&mut contexts.font, text, scale_factor.get(), true);
        push_to_builder(&mut builder);

        if let Some((selection, selection_color)) =
            options.selection.zip(options.selection_foreground_color)
        {
            builder.push(
                parley::StyleProperty::Brush(Brush {
                    selection_fill_color: Some(selection_color),
                    stroke: options.stroke,
                }),
                selection,
            );
        }

        (builder.build(text), elision_info)
    });

    layout.break_all_lines(
        max_physical_width
            .filter(|_| options.text_wrap != TextWrap::NoWrap)
            .map(|width| width.get()),
    );
    layout.align(
        max_physical_width.map(|width| width.get()),
        match options.horizontal_align {
            TextHorizontalAlignment::Left => parley::Alignment::Left,
            TextHorizontalAlignment::Center => parley::Alignment::Middle,
            TextHorizontalAlignment::Right => parley::Alignment::Right,
        },
        parley::AlignmentOptions::default(),
    );

    let y_offset = match (max_physical_height, options.vertical_align) {
        (Some(max_height), TextVerticalAlignment::Center) => {
            (max_height - PhysicalLength::new(layout.height())) / 2.0
        }
        (Some(max_height), TextVerticalAlignment::Bottom) => {
            max_height - PhysicalLength::new(layout.height())
        }
        (None, _) | (Some(_), TextVerticalAlignment::Top) => PhysicalLength::new(0.0),
    };

    Layout { inner: layout, y_offset, elision_info }
}

struct ElisionInfo {
    elipsis_glyph: parley::layout::Glyph,
    max_physical_width: PhysicalLength,
}

struct Layout {
    inner: parley::Layout<Brush>,
    y_offset: PhysicalLength,
    elision_info: Option<ElisionInfo>,
}

impl Layout {
    /// Returns an iterator over the run's glyphs but with an optional elision
    /// glyph replacing the last line's last glyph that's exceeding the max width - if applicable.
    /// Call this function only for the last line of the layout.
    fn glyphs_with_elision<'a>(
        &'a self,
        glyph_run: &'a parley::layout::GlyphRun<Brush>,
    ) -> impl Iterator<Item = parley::layout::Glyph> + Clone + 'a {
        let run_beyond_max_width = self.elision_info.as_ref().map_or(false, |info| {
            let run_end = PhysicalLength::new(glyph_run.offset() + glyph_run.advance());

            run_end > info.max_physical_width
        });

        let mut elipsis_emitted = false;
        glyph_run.positioned_glyphs().filter_map(move |mut glyph| {
            if !run_beyond_max_width {
                return Some(glyph);
            }
            let Some(elision_info) = &self.elision_info else {
                return Some(glyph);
            };

            if PhysicalLength::new(glyph.x + glyph.advance + elision_info.elipsis_glyph.advance)
                > elision_info.max_physical_width
            {
                if elipsis_emitted {
                    None
                } else {
                    elipsis_emitted = true;
                    glyph.advance = elision_info.elipsis_glyph.advance;
                    glyph.id = elision_info.elipsis_glyph.id;
                    Some(glyph)
                }
            } else {
                Some(glyph)
            }
        })
    }

    fn draw<R: GlyphRenderer>(
        &self,
        item_renderer: &mut R,
        default_fill_brush: <R as GlyphRenderer>::PlatformBrush,
        default_stroke_brush: Option<<R as GlyphRenderer>::PlatformBrush>,
        draw_glyphs: &mut dyn FnMut(
            &mut R,
            &parley::Font,
            f32,
            <R as GlyphRenderer>::PlatformBrush,
            &mut dyn Iterator<Item = parley::layout::Glyph>,
        ),
    ) {
        for (line_index, line) in self.inner.lines().enumerate() {
            let last_line = line_index == self.inner.len() - 1;
            for item in line.items() {
                match item {
                    parley::PositionedLayoutItem::GlyphRun(glyph_run) => {
                        let run = glyph_run.run();

                        let brush = &glyph_run.style().brush;

                        let mut elided_glyphs_it;
                        let mut unelided_glyphs_it;
                        let glyphs_it: &mut dyn Iterator<Item = parley::layout::Glyph>;

                        if last_line {
                            elided_glyphs_it = self.glyphs_with_elision(&glyph_run);
                            glyphs_it = &mut elided_glyphs_it;
                        } else {
                            unelided_glyphs_it = glyph_run.positioned_glyphs();
                            glyphs_it = &mut unelided_glyphs_it;
                        };

                        let (fill_brush, stroke_style) = match brush.selection_fill_color {
                            Some(color) => {
                                let Some(selection_brush) =
                                    item_renderer.platform_brush_for_color(&color)
                                else {
                                    // Weird, a transparent selection color, but ok...
                                    continue;
                                };
                                (selection_brush.clone(), &None)
                            }
                            None => (default_fill_brush.clone(), &brush.stroke),
                        };

                        match stroke_style {
                            Some(TextStrokeStyle::Outside) => {
                                let glyphs = glyphs_it.collect::<alloc::vec::Vec<_>>();

                                if let Some(stroke_brush) = default_stroke_brush.clone() {
                                    draw_glyphs(
                                        item_renderer,
                                        run.font(),
                                        run.font_size(),
                                        stroke_brush,
                                        &mut glyphs.iter().cloned(),
                                    );
                                }

                                draw_glyphs(
                                    item_renderer,
                                    run.font(),
                                    run.font_size(),
                                    fill_brush,
                                    &mut glyphs.into_iter(),
                                );
                            }
                            Some(TextStrokeStyle::Center) => {
                                let glyphs = glyphs_it.collect::<alloc::vec::Vec<_>>();

                                draw_glyphs(
                                    item_renderer,
                                    run.font(),
                                    run.font_size(),
                                    fill_brush,
                                    &mut glyphs.iter().cloned(),
                                );

                                if let Some(stroke_brush) = default_stroke_brush.clone() {
                                    draw_glyphs(
                                        item_renderer,
                                        run.font(),
                                        run.font_size(),
                                        stroke_brush,
                                        &mut glyphs.into_iter(),
                                    );
                                }
                            }
                            None => {
                                draw_glyphs(
                                    item_renderer,
                                    run.font(),
                                    run.font_size(),
                                    fill_brush,
                                    glyphs_it,
                                );
                            }
                        }
                    }
                    parley::PositionedLayoutItem::InlineBox(_inline_box) => {}
                };
            }
        }
    }
}

pub fn draw_text(
    item_renderer: &mut impl GlyphRenderer,
    text: Pin<&dyn crate::item_rendering::RenderText>,
    font_request: Option<FontRequest>,
    size: LogicalSize,
) {
    let max_width = size.width_length();
    let max_height = size.height_length();

    if max_width.get() <= 0. || max_height.get() <= 0. {
        return;
    }

    let Some(platform_fill_brush) = item_renderer.platform_text_fill_brush(text.color(), size)
    else {
        // Nothing to draw
        return;
    };

    let scale_factor = ScaleFactor::new(item_renderer.scale_factor());

    let (stroke_brush, stroke_width, stroke_style) = text.stroke();
    let stroke_width = if stroke_width.get() != 0.0 {
        (stroke_width * scale_factor).get()
    } else {
        // Hairline stroke
        1.0
    };
    let stroke_width = match stroke_style {
        TextStrokeStyle::Outside => stroke_width * 2.0,
        TextStrokeStyle::Center => stroke_width,
    };
    let platform_stroke_brush =
        item_renderer.platform_text_stroke_brush(stroke_brush, stroke_width, size);

    let (horizontal_align, vertical_align) = text.alignment();

    let layout = layout(
        text.text().as_str(),
        scale_factor,
        LayoutOptions {
            horizontal_align,
            vertical_align,
            max_height: Some(max_height),
            max_width: Some(max_width),
            stroke: platform_stroke_brush.is_some().then_some(stroke_style),
            font_request,
            text_wrap: text.wrap(),
            text_overflow: text.overflow(),
            ..Default::default()
        },
    );

    layout.draw(
        item_renderer,
        platform_fill_brush,
        platform_stroke_brush,
        &mut |item_renderer, font, font_size, brush, glyphs_it| {
            item_renderer.draw_glyph_run(font, font_size, brush, layout.y_offset, glyphs_it);
        },
    );
}

pub fn draw_text_input(
    item_renderer: &mut impl GlyphRenderer,
    text_input: Pin<&crate::items::TextInput>,
    font_request: Option<FontRequest>,
    size: LogicalSize,
    password_character: Option<fn() -> char>,
) {
    let width = size.width_length();
    let height = size.height_length();
    if width.get() <= 0. || height.get() <= 0. {
        return;
    }

    let visual_representation = text_input.visual_representation(password_character);

    let Some(platform_fill_brush) =
        item_renderer.platform_text_fill_brush(visual_representation.text_color, size)
    else {
        return;
    };

    let (min_select, max_select) = if !visual_representation.preedit_range.is_empty() {
        (visual_representation.preedit_range.start, visual_representation.preedit_range.end)
    } else {
        (visual_representation.selection_range.start, visual_representation.selection_range.end)
    };

    let (cursor_visible, cursor_pos) =
        if let Some(cursor_pos) = visual_representation.cursor_position {
            (true, cursor_pos)
        } else {
            (false, 0)
        };

    let scale_factor = ScaleFactor::new(item_renderer.scale_factor());

    let text: SharedString = visual_representation.text.into();

    let layout = layout(
        &text,
        scale_factor,
        LayoutOptions {
            max_width: Some(width),
            max_height: Some(height),
            vertical_align: text_input.vertical_alignment(),
            font_request,
            selection: Some(min_select..max_select),
            selection_foreground_color: Some(text_input.selection_foreground_color()),
            ..Default::default()
        },
    );

    let selection = parley::layout::cursor::Selection::new(
        parley::layout::cursor::Cursor::from_byte_index(
            &layout.inner,
            min_select,
            Default::default(),
        ),
        parley::layout::cursor::Cursor::from_byte_index(
            &layout.inner,
            max_select,
            Default::default(),
        ),
    );
    selection.geometry_with(&layout.inner, |rect, _| {
        item_renderer.fill_rectangle(
            PhysicalRect::new(
                PhysicalPoint::from_lengths(
                    PhysicalLength::new(rect.min_x() as _),
                    PhysicalLength::new(rect.min_y() as _) + layout.y_offset,
                ),
                PhysicalSize::new(rect.width() as _, rect.height() as _),
            ),
            text_input.selection_background_color(),
        );
    });

    layout.draw(
        item_renderer,
        platform_fill_brush,
        None,
        &mut |item_renderer, font, font_size, brush, glyphs_it| {
            item_renderer.draw_glyph_run(font, font_size, brush, layout.y_offset, glyphs_it);
        },
    );

    if cursor_visible {
        let cursor = parley::layout::cursor::Cursor::from_byte_index(
            &layout.inner,
            cursor_pos,
            Default::default(),
        );
        let rect =
            cursor.geometry(&layout.inner, (text_input.text_cursor_width() * scale_factor).get());

        item_renderer.fill_rectangle(
            PhysicalRect::new(
                PhysicalPoint::from_lengths(
                    PhysicalLength::new(rect.min_x() as _),
                    PhysicalLength::new(rect.min_y() as _) + layout.y_offset,
                ),
                PhysicalSize::new(rect.width() as _, rect.height() as _),
            ),
            visual_representation.cursor_color,
        );
    }
}

pub fn text_size(
    font_request: FontRequest,
    text: &str,
    max_width: Option<LogicalLength>,
    scale_factor: ScaleFactor,
    text_wrap: TextWrap,
) -> LogicalSize {
    let layout = layout(
        text,
        scale_factor,
        LayoutOptions {
            max_width,
            text_wrap,
            font_request: Some(font_request),
            ..Default::default()
        },
    );
    PhysicalSize::new(layout.inner.width(), layout.inner.height()) / scale_factor
}

pub fn font_metrics(font_request: FontRequest) -> crate::items::FontMetrics {
    let logical_pixel_size = font_request.pixel_size.unwrap_or(DEFAULT_FONT_SIZE).get();

    let font = font_request.query_fontique().unwrap();
    let face = sharedfontique::ttf_parser::Face::parse(font.blob.data(), font.index).unwrap();

    let metrics = sharedfontique::DesignFontMetrics::new_from_face(&face);

    crate::items::FontMetrics {
        ascent: metrics.ascent * logical_pixel_size / metrics.units_per_em,
        descent: metrics.descent * logical_pixel_size / metrics.units_per_em,
        x_height: metrics.x_height * logical_pixel_size / metrics.units_per_em,
        cap_height: metrics.cap_height * logical_pixel_size / metrics.units_per_em,
    }
}

pub fn text_input_byte_offset_for_position(
    text_input: Pin<&crate::items::TextInput>,
    pos: LogicalPoint,
    font_request: FontRequest,
    scale_factor: ScaleFactor,
) -> usize {
    let pos: PhysicalPoint = pos * scale_factor;
    let text = text_input.text();

    let width = text_input.width();
    let height = text_input.height();
    if width.get() <= 0. || height.get() <= 0. || pos.y < 0. {
        return 0;
    }

    let layout = layout(
        &text,
        scale_factor,
        LayoutOptions {
            font_request: Some(font_request),
            max_width: Some(width),
            max_height: Some(height),
            vertical_align: text_input.vertical_alignment(),
            ..Default::default()
        },
    );
    let cursor = parley::layout::cursor::Cursor::from_point(
        &layout.inner,
        pos.x,
        pos.y - layout.y_offset.get(),
    );

    let visual_representation = text_input.visual_representation(None);
    visual_representation.map_byte_offset_from_byte_offset_in_visual_text(cursor.index())
}

pub fn text_input_cursor_rect_for_byte_offset(
    text_input: Pin<&crate::items::TextInput>,
    byte_offset: usize,
    font_request: FontRequest,
    scale_factor: ScaleFactor,
) -> LogicalRect {
    let text = text_input.text();

    let font_size = font_request.pixel_size.unwrap_or(DEFAULT_FONT_SIZE);

    let width = text_input.width();
    let height = text_input.height();
    if width.get() <= 0. || height.get() <= 0. {
        return LogicalRect::new(
            LogicalPoint::default(),
            LogicalSize::from_lengths(LogicalLength::new(1.0), font_size),
        );
    }

    let layout = layout(
        &text,
        scale_factor,
        LayoutOptions { max_width: Some(width), max_height: Some(height), ..Default::default() },
    );
    let cursor = parley::layout::cursor::Cursor::from_byte_index(
        &layout.inner,
        byte_offset,
        Default::default(),
    );
    let rect = cursor.geometry(&layout.inner, (text_input.text_cursor_width()).get());
    PhysicalRect::new(
        PhysicalPoint::from_lengths(
            PhysicalLength::new(rect.min_x() as _),
            PhysicalLength::new(rect.min_y() as _) + layout.y_offset,
        ),
        PhysicalSize::new(rect.width() as _, rect.height() as _),
    ) / scale_factor
}<|MERGE_RESOLUTION|>--- conflicted
+++ resolved
@@ -124,18 +124,13 @@
     }
 }
 
-<<<<<<< HEAD
 fn layout(text: &str, scale_factor: ScaleFactor, mut options: LayoutOptions) -> Layout {
     // When a piece of text is first selected, it gets an empty range like `Some(1..1)`.
     // If the text starts with a multi-byte character then this selection will be within
     // that character and parley will panic. We just filter out empty selection ranges.
     options.selection = options.selection.filter(|selection| !selection.is_empty());
 
-    let max_physical_width = options.max_width.map(|max_width| (max_width * scale_factor).get());
-=======
-fn layout(text: &str, scale_factor: ScaleFactor, options: LayoutOptions) -> Layout {
     let max_physical_width = options.max_width.map(|max_width| max_width * scale_factor);
->>>>>>> 3894c3f6
     let max_physical_height = options.max_height.map(|max_height| max_height * scale_factor);
     let pixel_size = options
         .font_request
