--- conflicted
+++ resolved
@@ -18,7 +18,6 @@
 use std::boxed::Box;
 use std::cell::RefCell;
 
-<<<<<<< HEAD
 use crate::{
     Color, SharedString,
     graphics::FontRequest,
@@ -32,8 +31,6 @@
     textlayout::{TextHorizontalAlignment, TextOverflow, TextVerticalAlignment, TextWrap},
 };
 
-=======
->>>>>>> 01076a67
 pub type PhysicalLength = euclid::Length<f32, PhysicalPx>;
 pub type PhysicalRect = euclid::Rect<f32, PhysicalPx>;
 type PhysicalSize = euclid::Size2D<f32, PhysicalPx>;
