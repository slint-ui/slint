--- conflicted
+++ resolved
@@ -361,12 +361,9 @@
                     i_slint_core::items::AccessibleRole::Spinbox => Role::SpinButton,
                     i_slint_core::items::AccessibleRole::Tab => Role::Tab,
                     i_slint_core::items::AccessibleRole::Text => Role::StaticText,
-<<<<<<< HEAD
                     i_slint_core::items::AccessibleRole::Table => Role::Table,
                     i_slint_core::items::AccessibleRole::Tree => Role::Tree,
-=======
                     i_slint_core::items::AccessibleRole::TextInput => Role::TextInput,
->>>>>>> c2517008
                     i_slint_core::items::AccessibleRole::ProgressIndicator => {
                         Role::ProgressIndicator
                     }
