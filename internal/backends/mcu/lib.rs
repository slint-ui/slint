// Copyright © SixtyFPS GmbH <info@sixtyfps.io>
// SPDX-License-Identifier: (GPL-3.0-only OR LicenseRef-SixtyFPS-commercial)

/*!

**NOTE**: This library is an **internal** crate for the [Slint project](https://sixtyfps.io).
This crate should **not be used directly** by applications using Slint.
You should use the `slint` crate instead.

**WARNING**: This crate does not follow the semver convention for versioning and can
only be used with `version = "=x.y.z"` in Cargo.toml.

*/
#![doc(html_logo_url = "https://sixtyfps.io/resources/logo.drawio.svg")]
#![cfg_attr(not(feature = "simulator"), no_std)]
#![cfg_attr(feature = "pico-st7789", feature(alloc_error_handler))]

extern crate alloc;

use alloc::boxed::Box;
use core::cell::RefCell;
use embedded_graphics::pixelcolor::Rgb888;
use embedded_graphics::prelude::*;
use slint_core_internal::graphics::{IntRect, IntSize};

#[cfg(all(not(feature = "std"), feature = "unsafe_single_core"))]
use slint_core_internal::unsafe_single_core;

#[cfg(all(not(feature = "std"), feature = "unsafe_single_core"))]
use slint_core_internal::thread_local_ as thread_local;

#[cfg(feature = "simulator")]
mod simulator;

#[cfg(feature = "simulator")]
use simulator::event_loop;

mod renderer;

pub trait Devices {
    fn screen_size(&self) -> IntSize;
    fn fill_region(&mut self, region: IntRect, pixels: &[Rgb888]);
    fn read_touch_event(&mut self) -> Option<slint_core_internal::input::MouseEvent> {
        None
    }
    fn debug(&mut self, _: &str);
    fn time(&mut self) -> core::time::Duration {
        core::time::Duration::ZERO
    }
}

impl<T: embedded_graphics::draw_target::DrawTarget> crate::Devices for T
where
    T::Error: core::fmt::Debug,
    T::Color: core::convert::From<embedded_graphics::pixelcolor::Rgb888>,
{
    fn screen_size(&self) -> slint_core_internal::graphics::IntSize {
        let s = self.bounding_box().size;
        slint_core_internal::graphics::IntSize::new(s.width, s.height)
    }

    fn fill_region(&mut self, region: slint_core_internal::graphics::IntRect, pixels: &[Rgb888]) {
        self.color_converted()
            .fill_contiguous(
                &embedded_graphics::primitives::Rectangle::new(
                    Point::new(region.origin.x, region.origin.y),
                    Size::new(region.size.width as u32, region.size.height as u32),
                ),
                pixels.iter().copied(),
            )
            .unwrap()
    }

    fn debug(&mut self, text: &str) {
        use embedded_graphics::{
            mono_font::{ascii::FONT_6X10, MonoTextStyle},
            text::Text,
        };
        let style = MonoTextStyle::new(&FONT_6X10, Rgb888::RED.into());
        Text::new(text, Point::new(20, 30), style).draw(self).unwrap();
    }
}

thread_local! { static DEVICES: RefCell<Option<Box<dyn Devices + 'static>>> = RefCell::new(None) }

mod the_backend {
    use super::*;
    use alloc::boxed::Box;
    use alloc::collections::VecDeque;
    use alloc::rc::{Rc, Weak};
    use alloc::string::String;
    use core::cell::{Cell, RefCell};
    use core::pin::Pin;
    use slint_core_internal::component::ComponentRc;
    use slint_core_internal::graphics::{Color, Point, Size};
    use slint_core_internal::window::PlatformWindow;
    use slint_core_internal::window::Window;
    use slint_core_internal::ImageInner;

    thread_local! { static WINDOWS: RefCell<Option<Rc<McuWindow>>> = RefCell::new(None) }

    pub struct McuWindow {
        backend: &'static MCUBackend,
        self_weak: Weak<Window>,
        background_color: Cell<Color>,
    }

    impl PlatformWindow for McuWindow {
        fn show(self: Rc<Self>) {
            self.self_weak.upgrade().unwrap().set_scale_factor(
                option_env!("SLINT_SCALE_FACTOR").and_then(|x| x.parse().ok()).unwrap_or(1.),
            );
            WINDOWS.with(|x| *x.borrow_mut() = Some(self))
        }
        fn hide(self: Rc<Self>) {
            WINDOWS.with(|x| *x.borrow_mut() = None)
        }
        fn request_redraw(&self) {
            self.backend.with_inner(|inner| inner.post_event(McuEvent::Repaint))
        }
        fn free_graphics_resources<'a>(
            &self,
            _items: &mut dyn Iterator<Item = Pin<slint_core_internal::items::ItemRef<'a>>>,
        ) {
        }
<<<<<<< HEAD
        fn show_popup(
            &self,
            _popup: &ComponentRc,
            _position: slint_core_internal::graphics::Point,
        ) {
=======

        fn show_popup(&self, _popup: &ComponentRc, _position: sixtyfps_corelib::graphics::Point) {
>>>>>>> 2f27c785
            todo!()
        }
        fn request_window_properties_update(&self) {}
        fn apply_window_properties(
            &self,
            window_item: Pin<&slint_core_internal::items::WindowItem>,
        ) {
            self.background_color.set(window_item.background());
        }
        fn apply_geometry_constraint(
            &self,
            _constraints_horizontal: slint_core_internal::layout::LayoutInfo,
            _constraints_vertical: slint_core_internal::layout::LayoutInfo,
        ) {
        }
        fn set_mouse_cursor(&self, _cursor: slint_core_internal::items::MouseCursor) {}
        fn text_size(
            &self,
            _font_request: slint_core_internal::graphics::FontRequest,
            text: &str,
            _max_width: Option<f32>,
        ) -> Size {
            Size::new(text.len() as f32 * 10., 10.)
        }

        fn text_input_byte_offset_for_position(
            &self,
            _text_input: Pin<&slint_core_internal::items::TextInput>,
            _pos: Point,
        ) -> usize {
            0
        }
        fn text_input_position_for_byte_offset(
            &self,
            _text_input: Pin<&slint_core_internal::items::TextInput>,
            _byte_offset: usize,
        ) -> Point {
            Default::default()
        }
        fn as_any(&self) -> &dyn core::any::Any {
            self
        }
    }

    enum McuEvent {
        Custom(Box<dyn FnOnce() + Send>),
        Quit,
        Repaint,
    }

    #[derive(Default)]
    struct MCUBackendInner {
        event_queue: VecDeque<McuEvent>,
        clipboard: String,
    }

    impl MCUBackendInner {
        fn post_event(&mut self, event: McuEvent) {
            self.event_queue.push_back(event);
            // TODO! wake
        }
    }

    #[derive(Default)]
    pub struct MCUBackend {
        #[cfg(all(not(feature = "std"), feature = "unsafe_single_core"))]
        inner: RefCell<MCUBackendInner>,
        #[cfg(feature = "std")]
        inner: std::sync::Mutex<MCUBackendInner>,
    }

    #[cfg(feature = "unsafe_single_core")]
    unsafe impl Sync for MCUBackend {}
    #[cfg(feature = "unsafe_single_core")]
    unsafe impl Send for MCUBackend {}

    impl MCUBackend {
        fn with_inner<T>(&self, f: impl FnOnce(&mut MCUBackendInner) -> T) -> T {
            f(
                #[cfg(all(not(feature = "std"), feature = "unsafe_single_core"))]
                &mut self.inner.borrow_mut(),
                #[cfg(feature = "std")]
                &mut self.inner.lock().unwrap(),
            )
        }

        fn draw(&self, window: Rc<McuWindow>) {
            let runtime_window = window.self_weak.upgrade().unwrap();
            runtime_window.update_window_properties();

            DEVICES.with(|devices| {
                let mut devices = devices.borrow_mut();
                let devices = devices.as_mut().unwrap();
                let size = devices.screen_size().to_f32() / runtime_window.scale_factor();
                runtime_window.set_window_item_geometry(size.width as _, size.height as _);
                let background =
                    crate::renderer::to_rgb888_color_discard_alpha(window.background_color.get());
                crate::renderer::render_window_frame(runtime_window, background, &mut **devices);
            });
        }
    }

    impl slint_core_internal::backend::Backend for MCUBackend {
        fn create_window(&'static self) -> Rc<slint_core_internal::window::Window> {
            slint_core_internal::window::Window::new(|window| {
                Rc::new(McuWindow {
                    backend: self,
                    self_weak: window.clone(),
                    background_color: Color::from_rgb_u8(0, 0, 0).into(),
                })
            })
        }

        fn run_event_loop(
            &'static self,
            behavior: slint_core_internal::backend::EventLoopQuitBehavior,
        ) {
            loop {
                slint_core_internal::animations::update_animations();
                match self.with_inner(|inner| inner.event_queue.pop_front()) {
                    Some(McuEvent::Quit) => break,
                    Some(McuEvent::Custom(e)) => e(),
                    Some(McuEvent::Repaint) => {
                        if let Some(window) = WINDOWS.with(|x| x.borrow().clone()) {
                            self.draw(window)
                        }
                    }
                    None => {
                        // TODO: sleep();
                    }
                }
                DEVICES.with(|devices| {
                    let e = devices.borrow_mut().as_mut().unwrap().read_touch_event();
                    if let Some(mut event) = e {
                        if let Some(window) = WINDOWS.with(|x| x.borrow().clone()) {
                            let w = window.self_weak.upgrade().unwrap();
                            // scale the event by the scale factor:
                            if let Some(p) = event.pos() {
                                event.translate(p / w.scale_factor() - p);
                            }
                            w.process_mouse_input(event);
                        }
                    }
                });
                match behavior {
                    slint_core_internal::backend::EventLoopQuitBehavior::QuitOnLastWindowClosed => {
                        if WINDOWS.with(|x| x.borrow().is_none()) {
                            break;
                        }
                    }
                    slint_core_internal::backend::EventLoopQuitBehavior::QuitOnlyExplicitly => (),
                }
            }
        }

        fn quit_event_loop(&'static self) {
            self.with_inner(|inner| inner.post_event(McuEvent::Quit))
        }

        fn set_clipboard_text(&'static self, text: String) {
            self.with_inner(|inner| inner.clipboard = text)
        }

        fn clipboard_text(&'static self) -> Option<String> {
            let c = self.with_inner(|inner| inner.clipboard.clone());
            c.is_empty().then(|| c)
        }

        fn post_event(&'static self, event: Box<dyn FnOnce() + Send>) {
            self.with_inner(|inner| inner.post_event(McuEvent::Custom(event)));
        }

        fn image_size(
            &'static self,
            image: &slint_core_internal::graphics::Image,
        ) -> slint_core_internal::graphics::IntSize {
            let inner: &ImageInner = image.into();
            match inner {
                ImageInner::None => Default::default(),
                ImageInner::AbsoluteFilePath(_) | ImageInner::EmbeddedData { .. } => {
                    unimplemented!()
                }
                ImageInner::EmbeddedImage(buffer) => buffer.size(),
                ImageInner::StaticTextures { size, .. } => *size,
            }
        }

        #[cfg(feature = "std")]
        fn register_font_from_memory(
            &'static self,
            data: &'static [u8],
        ) -> Result<(), Box<dyn std::error::Error>> {
            unimplemented!()
        }
        #[cfg(feature = "std")]
        fn register_font_from_path(
            &'static self,
            path: &std::path::Path,
        ) -> Result<(), Box<dyn std::error::Error>> {
            unimplemented!()
        }

        fn duration_since_start(&'static self) -> core::time::Duration {
            DEVICES.with(|devices| devices.borrow_mut().as_mut().unwrap().time())
        }
    }
}

pub type NativeWidgets = ();
pub type NativeGlobals = ();
pub mod native_widgets {}
pub const HAS_NATIVE_STYLE: bool = false;
pub const IS_AVAILABLE: bool = true;

#[cfg(feature = "simulator")]
pub fn init_simulator() {
    slint_core_internal::backend::instance_or_init(|| {
        alloc::boxed::Box::new(simulator::SimulatorBackend)
    });
}

pub fn init_with_display<Display: Devices + 'static>(display: Display) {
    DEVICES.with(|d| *d.borrow_mut() = Some(Box::new(display)));
    slint_core_internal::backend::instance_or_init(|| {
        alloc::boxed::Box::new(the_backend::MCUBackend::default())
    });
}

#[cfg(not(feature = "pico-st7789"))]
pub fn init_with_mock_display() {
    struct EmptyDisplay;
    impl embedded_graphics::draw_target::DrawTarget for EmptyDisplay {
        type Color = embedded_graphics::pixelcolor::Rgb888;
        type Error = ();
        fn draw_iter<I>(&mut self, pixels: I) -> Result<(), Self::Error>
        where
            I: IntoIterator<Item = embedded_graphics::Pixel<Self::Color>>,
        {
            let _ = pixels.into_iter().count();
            Ok(())
        }
    }
    impl embedded_graphics::geometry::OriginDimensions for EmptyDisplay {
        fn size(&self) -> embedded_graphics::geometry::Size {
            embedded_graphics::geometry::Size::new(320, 240)
        }
    }
    init_with_display(EmptyDisplay);
}

#[cfg(feature = "pico-st7789")]
mod pico_st7789;

#[cfg(feature = "pico-st7789")]
pub use pico_st7789::*;<|MERGE_RESOLUTION|>--- conflicted
+++ resolved
@@ -123,16 +123,12 @@
             _items: &mut dyn Iterator<Item = Pin<slint_core_internal::items::ItemRef<'a>>>,
         ) {
         }
-<<<<<<< HEAD
+
         fn show_popup(
             &self,
             _popup: &ComponentRc,
             _position: slint_core_internal::graphics::Point,
         ) {
-=======
-
-        fn show_popup(&self, _popup: &ComponentRc, _position: sixtyfps_corelib::graphics::Point) {
->>>>>>> 2f27c785
             todo!()
         }
         fn request_window_properties_update(&self) {}
