--- conflicted
+++ resolved
@@ -398,20 +398,8 @@
             };
 
         let mut canvas = self.canvas.borrow_mut();
-<<<<<<< HEAD
         let font_height = font.height();
-        let mut text: SharedString = visual_representation.text.into();
-
-        if let InputType::Password = text_input.input_type() {
-            min_select = text[..min_select].chars().count() * PASSWORD_CHARACTER.len();
-            max_select = text[..max_select].chars().count() * PASSWORD_CHARACTER.len();
-            cursor_pos = text[..cursor_pos].chars().count() * PASSWORD_CHARACTER.len();
-            text = SharedString::from(PASSWORD_CHARACTER.repeat(text.chars().count()));
-        };
-=======
-        let font_height = PhysicalLength::new(canvas.measure_font(&paint).unwrap().height());
         let text: SharedString = visual_representation.text.into();
->>>>>>> b1073b2e
 
         let mut cursor_point: Option<PhysicalPoint> = None;
 
