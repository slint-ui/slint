--- conflicted
+++ resolved
@@ -126,19 +126,11 @@
             let window_background_brush = window.window_item().map(|w| w.as_pin_ref().background());
 
             {
-<<<<<<< HEAD
-                let mut femtovg_canvas = canvas.canvas.as_ref().borrow_mut();
+                let mut femtovg_canvas = self.canvas.borrow_mut();
                 // We pass an integer that is greater than or equal to the scale factor as
                 // dpi / device pixel ratio as the anti-alias of femtovg needs that to draw text clearly.
                 // We need to care about that `ceil()` when calculating metrics.
                 femtovg_canvas.set_size(width, height, scale);
-=======
-                let mut femtovg_canvas = self.canvas.borrow_mut();
-                // We pass 1.0 as dpi / device pixel ratio as femtovg only uses this factor to scale
-                // text metrics. Since we do the entire translation from logical pixels to physical
-                // pixels on our end, we don't need femtovg to scale a second time.
-                femtovg_canvas.set_size(width, height, 1.0);
->>>>>>> b1073b2e
 
                 // Clear with window background if it is a solid color otherwise it will drawn as gradient
                 if let Some(Brush::SolidColor(clear_color)) = window_background_brush {
