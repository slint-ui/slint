// Copyright © SixtyFPS GmbH <info@slint.dev>
// SPDX-License-Identifier: GPL-3.0-only OR LicenseRef-Slint-Royalty-free-2.0 OR LicenseRef-Slint-Software-3.0

use crate::dynamic_item_tree::{ErasedItemTreeBox, WindowOptions};
use i_slint_compiler::langtype::Type as LangType;
use i_slint_core::component_factory::ComponentFactory;
#[cfg(feature = "internal")]
use i_slint_core::component_factory::FactoryContext;
use i_slint_core::graphics::euclid::approxeq::ApproxEq as _;
use i_slint_core::items::*;
#[cfg(feature = "internal")]
use i_slint_core::window::WindowInner;
use i_slint_core::PathData;
use smol_str::SmolStr;
use std::collections::HashMap;
use std::future::Future;
use std::path::{Path, PathBuf};
use std::rc::Rc;

#[doc(inline)]
pub use i_slint_compiler::diagnostics::{Diagnostic, DiagnosticLevel};
<<<<<<< HEAD
pub use i_slint_core::api::*;
// keep in sync with api/rs/slint/lib.rs
pub use i_slint_backend_selector::api::*;
use i_slint_core::api;
pub use i_slint_core::graphics::{
    Brush, Color, Image, LoadImageError, Rgb8Pixel, Rgba8Pixel, RgbaColor, SharedPixelBuffer,
};
use i_slint_core::items::{
    DropEvent, FontMetrics, ItemTreeVTable, KeyEvent, KeyboardModifiers, MenuEntry, PointerEvent,
    PointerScrollEvent, StandardListViewItem, StateInfo, TableColumn,
};

use crate::dynamic_item_tree::{ErasedItemTreeBox, WindowOptions};
=======

// keep in sync with api/rs/slint/lib.rs
pub use i_slint_backend_selector::api::*;
#[cfg(feature = "std")]
pub use i_slint_common::sharedfontique::{
    register_font_from_memory, FontHandle, RegisterFontError,
};
pub use i_slint_core::api::*;
pub use i_slint_core::graphics::{
    Brush, Color, Image, LoadImageError, Rgb8Pixel, Rgba8Pixel, RgbaColor, SharedPixelBuffer,
};
pub use i_slint_core::model::{
    FilterModel, MapModel, Model, ModelExt, ModelNotify, ModelPeer, ModelRc, ModelTracker,
    ReverseModel, SortModel, StandardListViewItem, TableColumn, VecModel,
};
pub use i_slint_core::sharedvector::SharedVector;
pub use i_slint_core::timers::{Timer, TimerMode};
pub use i_slint_core::{
    format,
    string::{SharedString, ToSharedString},
};
>>>>>>> 70e102e2

/// This enum represents the different public variants of the [`Value`] enum, without
/// the contained values.
#[derive(Debug, Copy, Clone, PartialEq)]
#[repr(i8)]
#[non_exhaustive]
pub enum ValueType {
    /// The variant that expresses the non-type. This is the default.
    Void,
    /// An `int` or a `float` (this is also used for unit based type such as `length` or `angle`)
    Number,
    /// Correspond to the `string` type in .slint
    String,
    /// Correspond to the `bool` type in .slint
    Bool,
    /// A model (that includes array in .slint)
    Model,
    /// An object
    Struct,
    /// Correspond to `brush` or `color` type in .slint.  For color, this is then a [`Brush::SolidColor`]
    Brush,
    /// Correspond to `image` type in .slint.
    Image,
    /// Correspond to `styled-text` type in .slint.
    StyledText,
    /// The type is not a public type but something internal.
    #[doc(hidden)]
    Other = -1,
}

impl From<LangType> for ValueType {
    fn from(ty: LangType) -> Self {
        match ty {
            LangType::Float32
            | LangType::Int32
            | LangType::Duration
            | LangType::Angle
            | LangType::PhysicalLength
            | LangType::LogicalLength
            | LangType::Percent
            | LangType::UnitProduct(_) => Self::Number,
            LangType::String => Self::String,
            LangType::Color => Self::Brush,
            LangType::Brush => Self::Brush,
            LangType::Array(_) => Self::Model,
            LangType::Bool => Self::Bool,
            LangType::Struct { .. } => Self::Struct,
            LangType::Void => Self::Void,
            LangType::Image => Self::Image,
            LangType::StyledText => Self::StyledText,
            _ => Self::Other,
        }
    }
}

/// This is a dynamically typed value used in the Slint interpreter.
/// It can hold a value of different types, and you should use the
/// [`From`] or [`TryFrom`] traits to access the value.
///
/// ```
/// # use slint_interpreter::*;
/// use core::convert::TryInto;
/// // create a value containing an integer
/// let v = Value::from(100u32);
/// assert_eq!(v.try_into(), Ok(100u32));
/// ```
#[derive(Clone, Default)]
#[non_exhaustive]
#[repr(u8)]
pub enum Value {
    /// There is nothing in this value. That's the default.
    /// For example, a function that does not return a result would return a Value::Void
    #[default]
    Void = 0,
    /// An `int` or a `float` (this is also used for unit based type such as `length` or `angle`)
    Number(f64) = 1,
    /// Correspond to the `string` type in .slint
    String(SharedString) = 2,
    /// Correspond to the `bool` type in .slint
    Bool(bool) = 3,
    /// Correspond to the `image` type in .slint
    Image(Image) = 4,
    /// A model (that includes array in .slint)
    Model(ModelRc<Value>) = 5,
    /// An object
    Struct(Struct) = 6,
    /// Correspond to `brush` or `color` type in .slint.  For color, this is then a [`Brush::SolidColor`]
    Brush(Brush) = 7,
    #[doc(hidden)]
    /// The elements of a path
    PathData(PathData) = 8,
    #[doc(hidden)]
    /// An easing curve
    EasingCurve(i_slint_core::animations::EasingCurve) = 9,
    #[doc(hidden)]
    /// An enumeration, like `TextHorizontalAlignment::align_center`, represented by `("TextHorizontalAlignment", "align_center")`.
    /// FIXME: consider representing that with a number?
    EnumerationValue(String, String) = 10,
    #[doc(hidden)]
    LayoutCache(SharedVector<f32>) = 11,
    #[doc(hidden)]
    /// Correspond to the `component-factory` type in .slint
    ComponentFactory(ComponentFactory) = 12,
    /// Correspond to the `styled-text` type in .slint
    StyledText(api::StyledText) = 13,
}

impl Value {
    /// Returns the type variant that this value holds without the containing value.
    pub fn value_type(&self) -> ValueType {
        match self {
            Value::Void => ValueType::Void,
            Value::Number(_) => ValueType::Number,
            Value::String(_) => ValueType::String,
            Value::Bool(_) => ValueType::Bool,
            Value::Model(_) => ValueType::Model,
            Value::Struct(_) => ValueType::Struct,
            Value::Brush(_) => ValueType::Brush,
            Value::Image(_) => ValueType::Image,
            _ => ValueType::Other,
        }
    }
}

impl PartialEq for Value {
    fn eq(&self, other: &Self) -> bool {
        match self {
            Value::Void => matches!(other, Value::Void),
            Value::Number(lhs) => matches!(other, Value::Number(rhs) if lhs.approx_eq(rhs)),
            Value::String(lhs) => matches!(other, Value::String(rhs) if lhs == rhs),
            Value::Bool(lhs) => matches!(other, Value::Bool(rhs) if lhs == rhs),
            Value::Image(lhs) => matches!(other, Value::Image(rhs) if lhs == rhs),
            Value::Model(lhs) => {
                if let Value::Model(rhs) = other {
                    lhs == rhs
                } else {
                    false
                }
            }
            Value::Struct(lhs) => matches!(other, Value::Struct(rhs) if lhs == rhs),
            Value::Brush(lhs) => matches!(other, Value::Brush(rhs) if lhs == rhs),
            Value::PathData(lhs) => matches!(other, Value::PathData(rhs) if lhs == rhs),
            Value::EasingCurve(lhs) => matches!(other, Value::EasingCurve(rhs) if lhs == rhs),
            Value::EnumerationValue(lhs_name, lhs_value) => {
                matches!(other, Value::EnumerationValue(rhs_name, rhs_value) if lhs_name == rhs_name && lhs_value == rhs_value)
            }
            Value::LayoutCache(lhs) => matches!(other, Value::LayoutCache(rhs) if lhs == rhs),
            Value::ComponentFactory(lhs) => {
                matches!(other, Value::ComponentFactory(rhs) if lhs == rhs)
            }
            Value::StyledText(lhs) => {
                matches!(other, Value::StyledText(rhs) if lhs == rhs)
            }
        }
    }
}

impl std::fmt::Debug for Value {
    fn fmt(&self, f: &mut std::fmt::Formatter<'_>) -> std::fmt::Result {
        match self {
            Value::Void => write!(f, "Value::Void"),
            Value::Number(n) => write!(f, "Value::Number({n:?})"),
            Value::String(s) => write!(f, "Value::String({s:?})"),
            Value::Bool(b) => write!(f, "Value::Bool({b:?})"),
            Value::Image(i) => write!(f, "Value::Image({i:?})"),
            Value::Model(m) => {
                write!(f, "Value::Model(")?;
                f.debug_list().entries(m.iter()).finish()?;
                write!(f, "])")
            }
            Value::Struct(s) => write!(f, "Value::Struct({s:?})"),
            Value::Brush(b) => write!(f, "Value::Brush({b:?})"),
            Value::PathData(e) => write!(f, "Value::PathElements({e:?})"),
            Value::EasingCurve(c) => write!(f, "Value::EasingCurve({c:?})"),
            Value::EnumerationValue(n, v) => write!(f, "Value::EnumerationValue({n:?}, {v:?})"),
            Value::LayoutCache(v) => write!(f, "Value::LayoutCache({v:?})"),
            Value::ComponentFactory(factory) => write!(f, "Value::ComponentFactory({factory:?})"),
            Value::StyledText(text) => write!(f, "Value::StyledText({text:?})"),
        }
    }
}

/// Helper macro to implement the From / TryFrom for Value
///
/// For example
/// `declare_value_conversion!(Number => [u32, u64, i32, i64, f32, f64] );`
/// means that `Value::Number` can be converted to / from each of the said rust types
///
/// For `Value::Object` mapping to a rust `struct`, one can use [`declare_value_struct_conversion!`]
/// And for `Value::EnumerationValue` which maps to a rust `enum`, one can use [`declare_value_enum_conversion!`]
macro_rules! declare_value_conversion {
    ( $value:ident => [$($ty:ty),*] ) => {
        $(
            impl From<$ty> for Value {
                fn from(v: $ty) -> Self {
                    Value::$value(v as _)
                }
            }
            impl TryFrom<Value> for $ty {
                type Error = Value;
                fn try_from(v: Value) -> Result<$ty, Self::Error> {
                    match v {
                        Value::$value(x) => Ok(x as _),
                        _ => Err(v)
                    }
                }
            }
        )*
    };
}
declare_value_conversion!(Number => [u32, u64, i32, i64, f32, f64, usize, isize] );
declare_value_conversion!(String => [SharedString] );
declare_value_conversion!(Bool => [bool] );
declare_value_conversion!(Image => [Image] );
declare_value_conversion!(Struct => [Struct] );
declare_value_conversion!(Brush => [Brush] );
declare_value_conversion!(PathData => [PathData]);
declare_value_conversion!(EasingCurve => [i_slint_core::animations::EasingCurve]);
declare_value_conversion!(LayoutCache => [SharedVector<f32>] );
declare_value_conversion!(ComponentFactory => [ComponentFactory] );
declare_value_conversion!(StyledText => [api::StyledText] );

/// Implement From / TryFrom for Value that convert a `struct` to/from `Value::Struct`
macro_rules! declare_value_struct_conversion {
    (struct $name:path { $($field:ident),* $(, ..$extra:expr)? }) => {
        impl From<$name> for Value {
            fn from($name { $($field),* , .. }: $name) -> Self {
                let mut struct_ = Struct::default();
                $(struct_.set_field(stringify!($field).into(), $field.into());)*
                Value::Struct(struct_)
            }
        }
        impl TryFrom<Value> for $name {
            type Error = ();
            fn try_from(v: Value) -> Result<$name, Self::Error> {
                #[allow(clippy::field_reassign_with_default)]
                match v {
                    Value::Struct(x) => {
                        type Ty = $name;
                        #[allow(unused)]
                        let mut res: Ty = Ty::default();
                        $(let mut res: Ty = $extra;)?
                        $(res.$field = x.get_field(stringify!($field)).ok_or(())?.clone().try_into().map_err(|_|())?;)*
                        Ok(res)
                    }
                    _ => Err(()),
                }
            }
        }
    };
    ($(
        $(#[$struct_attr:meta])*
        struct $Name:ident {
            @name = $inner_name:expr,
            export {
                $( $(#[$pub_attr:meta])* $pub_field:ident : $pub_type:ty, )*
            }
            private {
                $( $(#[$pri_attr:meta])* $pri_field:ident : $pri_type:ty, )*
            }
        }
    )*) => {
        $(
            impl From<$Name> for Value {
                fn from(item: $Name) -> Self {
                    let mut struct_ = Struct::default();
                    $(struct_.set_field(stringify!($pub_field).into(), item.$pub_field.into());)*
                    $(handle_private!(SET $Name $pri_field, struct_, item);)*
                    Value::Struct(struct_)
                }
            }
            impl TryFrom<Value> for $Name {
                type Error = ();
                fn try_from(v: Value) -> Result<$Name, Self::Error> {
                    #[allow(clippy::field_reassign_with_default)]
                    match v {
                        Value::Struct(x) => {
                            type Ty = $Name;
                            #[allow(unused)]
                            let mut res: Ty = Ty::default();
                            $(res.$pub_field = x.get_field(stringify!($pub_field)).ok_or(())?.clone().try_into().map_err(|_|())?;)*
                            $(handle_private!(GET $Name $pri_field, x, res);)*
                            Ok(res)
                        }
                        _ => Err(()),
                    }
                }
            }
        )*
    };
}

macro_rules! handle_private {
    (SET StateInfo $field:ident, $struct_:ident, $item:ident) => {
        $struct_.set_field(stringify!($field).into(), $item.$field.into())
    };
    (SET $_:ident $field:ident, $struct_:ident, $item:ident) => {{}};
    (GET StateInfo $field:ident, $struct_:ident, $item:ident) => {
        $item.$field =
            $struct_.get_field(stringify!($field)).ok_or(())?.clone().try_into().map_err(|_| ())?
    };
    (GET $_:ident $field:ident, $struct_:ident, $item:ident) => {{}};
}

declare_value_struct_conversion!(struct i_slint_core::layout::LayoutInfo { min, max, min_percent, max_percent, preferred, stretch });
declare_value_struct_conversion!(struct i_slint_core::graphics::Point { x, y, ..Default::default()});
declare_value_struct_conversion!(struct i_slint_core::api::LogicalPosition { x, y });

i_slint_common::for_each_builtin_structs!(declare_value_struct_conversion);

/// Implement From / TryFrom for Value that convert an `enum` to/from `Value::EnumerationValue`
///
/// The `enum` must derive `Display` and `FromStr`
/// (can be done with `strum_macros::EnumString`, `strum_macros::Display` derive macro)
macro_rules! declare_value_enum_conversion {
    ($( $(#[$enum_doc:meta])* enum $Name:ident { $($body:tt)* })*) => { $(
        impl From<i_slint_core::items::$Name> for Value {
            fn from(v: i_slint_core::items::$Name) -> Self {
                Value::EnumerationValue(stringify!($Name).to_owned(), v.to_string())
            }
        }
        impl TryFrom<Value> for i_slint_core::items::$Name {
            type Error = ();
            fn try_from(v: Value) -> Result<i_slint_core::items::$Name, ()> {
                use std::str::FromStr;
                match v {
                    Value::EnumerationValue(enumeration, value) => {
                        if enumeration != stringify!($Name) {
                            return Err(());
                        }
                        i_slint_core::items::$Name::from_str(value.as_str()).map_err(|_| ())
                    }
                    _ => Err(()),
                }
            }
        }
    )*};
}

i_slint_common::for_each_enums!(declare_value_enum_conversion);

impl From<i_slint_core::animations::Instant> for Value {
    fn from(value: i_slint_core::animations::Instant) -> Self {
        Value::Number(value.0 as _)
    }
}
impl TryFrom<Value> for i_slint_core::animations::Instant {
    type Error = ();
    fn try_from(v: Value) -> Result<i_slint_core::animations::Instant, Self::Error> {
        match v {
            Value::Number(x) => Ok(i_slint_core::animations::Instant(x as _)),
            _ => Err(()),
        }
    }
}

impl From<()> for Value {
    #[inline]
    fn from(_: ()) -> Self {
        Value::Void
    }
}
impl TryFrom<Value> for () {
    type Error = ();
    #[inline]
    fn try_from(_: Value) -> Result<(), Self::Error> {
        Ok(())
    }
}

impl From<Color> for Value {
    #[inline]
    fn from(c: Color) -> Self {
        Value::Brush(Brush::SolidColor(c))
    }
}
impl TryFrom<Value> for Color {
    type Error = Value;
    #[inline]
    fn try_from(v: Value) -> Result<Color, Self::Error> {
        match v {
            Value::Brush(Brush::SolidColor(c)) => Ok(c),
            _ => Err(v),
        }
    }
}

impl From<i_slint_core::lengths::LogicalLength> for Value {
    #[inline]
    fn from(l: i_slint_core::lengths::LogicalLength) -> Self {
        Value::Number(l.get() as _)
    }
}
impl TryFrom<Value> for i_slint_core::lengths::LogicalLength {
    type Error = Value;
    #[inline]
    fn try_from(v: Value) -> Result<i_slint_core::lengths::LogicalLength, Self::Error> {
        match v {
            Value::Number(n) => Ok(i_slint_core::lengths::LogicalLength::new(n as _)),
            _ => Err(v),
        }
    }
}

impl<T: Into<Value> + TryFrom<Value> + 'static> From<ModelRc<T>> for Value {
    fn from(m: ModelRc<T>) -> Self {
        if let Some(v) = <dyn core::any::Any>::downcast_ref::<ModelRc<Value>>(&m) {
            Value::Model(v.clone())
        } else {
            Value::Model(ModelRc::new(crate::value_model::ValueMapModel(m)))
        }
    }
}
impl<T: TryFrom<Value> + Default + 'static> TryFrom<Value> for ModelRc<T> {
    type Error = Value;
    #[inline]
    fn try_from(v: Value) -> Result<ModelRc<T>, Self::Error> {
        match v {
            Value::Model(m) => {
                if let Some(v) = <dyn core::any::Any>::downcast_ref::<ModelRc<T>>(&m) {
                    Ok(v.clone())
                } else if let Some(v) =
                    m.as_any().downcast_ref::<crate::value_model::ValueMapModel<T>>()
                {
                    Ok(v.0.clone())
                } else {
                    Ok(ModelRc::new(m.map(|v| T::try_from(v).unwrap_or_default())))
                }
            }
            _ => Err(v),
        }
    }
}

#[test]
fn value_model_conversion() {
    use i_slint_core::model::*;
    let m = ModelRc::new(VecModel::from_slice(&[Value::Number(42.), Value::Number(12.)]));
    let v = Value::from(m.clone());
    assert_eq!(v, Value::Model(m.clone()));
    let m2: ModelRc<Value> = v.clone().try_into().unwrap();
    assert_eq!(m2, m);

    let int_model: ModelRc<i32> = v.clone().try_into().unwrap();
    assert_eq!(int_model.row_count(), 2);
    assert_eq!(int_model.iter().collect::<Vec<_>>(), vec![42, 12]);

    let Value::Model(m3) = int_model.clone().into() else { panic!("not a model?") };
    assert_eq!(m3.row_count(), 2);
    assert_eq!(m3.iter().collect::<Vec<_>>(), vec![Value::Number(42.), Value::Number(12.)]);

    let str_model: ModelRc<SharedString> = v.clone().try_into().unwrap();
    assert_eq!(str_model.row_count(), 2);
    // Value::Int doesn't convert to string, but since the mapping can't report error, we get the default constructed string
    assert_eq!(str_model.iter().collect::<Vec<_>>(), vec!["", ""]);

    let err: Result<ModelRc<Value>, _> = Value::Bool(true).try_into();
    assert!(err.is_err());

    let model =
        Rc::new(VecModel::<SharedString>::from_iter(["foo".into(), "bar".into(), "baz".into()]));

    let value: Value = ModelRc::from(model.clone()).into();
    let value_model: ModelRc<Value> = value.clone().try_into().unwrap();
    assert_eq!(value_model.row_data(2).unwrap(), Value::String("baz".into()));
    value_model.set_row_data(1, Value::String("qux".into()));
    value_model.set_row_data(0, Value::Bool(true));
    assert_eq!(value_model.row_data(1).unwrap(), Value::String("qux".into()));
    // This is backed by a string model, so changing to bool has no effect
    assert_eq!(value_model.row_data(0).unwrap(), Value::String("foo".into()));

    // The original values are changed
    assert_eq!(model.row_data(1).unwrap(), SharedString::from("qux"));
    assert_eq!(model.row_data(0).unwrap(), SharedString::from("foo"));

    let the_model: ModelRc<SharedString> = value.try_into().unwrap();
    assert_eq!(the_model.row_data(1).unwrap(), SharedString::from("qux"));
    assert_eq!(
        model.as_ref() as *const VecModel<SharedString>,
        the_model.as_any().downcast_ref::<VecModel<SharedString>>().unwrap()
            as *const VecModel<SharedString>
    );
}

pub(crate) fn normalize_identifier(ident: &str) -> SmolStr {
    i_slint_compiler::parser::normalize_identifier(ident)
}

/// This type represents a runtime instance of structure in `.slint`.
///
/// This can either be an instance of a name structure introduced
/// with the `struct` keyword in the .slint file, or an anonymous struct
/// written with the `{ key: value, }`  notation.
///
/// It can be constructed with the [`FromIterator`] trait, and converted
/// into or from a [`Value`] with the [`From`], [`TryFrom`] trait
///
///
/// ```
/// # use slint_interpreter::*;
/// use core::convert::TryInto;
/// // Construct a value from a key/value iterator
/// let value : Value = [("foo".into(), 45u32.into()), ("bar".into(), true.into())]
///     .iter().cloned().collect::<Struct>().into();
///
/// // get the properties of a `{ foo: 45, bar: true }`
/// let s : Struct = value.try_into().unwrap();
/// assert_eq!(s.get_field("foo").cloned().unwrap().try_into(), Ok(45u32));
/// ```
#[derive(Clone, PartialEq, Debug, Default)]
pub struct Struct(pub(crate) HashMap<SmolStr, Value>);
impl Struct {
    /// Get the value for a given struct field
    pub fn get_field(&self, name: &str) -> Option<&Value> {
        self.0.get(&*normalize_identifier(name))
    }
    /// Set the value of a given struct field
    pub fn set_field(&mut self, name: String, value: Value) {
        self.0.insert(normalize_identifier(&name), value);
    }

    /// Iterate over all the fields in this struct
    pub fn iter(&self) -> impl Iterator<Item = (&str, &Value)> {
        self.0.iter().map(|(a, b)| (a.as_str(), b))
    }
}

impl FromIterator<(String, Value)> for Struct {
    fn from_iter<T: IntoIterator<Item = (String, Value)>>(iter: T) -> Self {
        Self(iter.into_iter().map(|(s, v)| (normalize_identifier(&s), v)).collect())
    }
}

/// ComponentCompiler is deprecated, use [`Compiler`] instead
#[deprecated(note = "Use slint_interpreter::Compiler instead")]
pub struct ComponentCompiler {
    config: i_slint_compiler::CompilerConfiguration,
    diagnostics: Vec<Diagnostic>,
}

#[allow(deprecated)]
impl Default for ComponentCompiler {
    fn default() -> Self {
        let mut config = i_slint_compiler::CompilerConfiguration::new(
            i_slint_compiler::generator::OutputFormat::Interpreter,
        );
        config.components_to_generate = i_slint_compiler::ComponentSelection::LastExported;
        Self { config, diagnostics: vec![] }
    }
}

#[allow(deprecated)]
impl ComponentCompiler {
    /// Returns a new ComponentCompiler.
    pub fn new() -> Self {
        Self::default()
    }

    /// Sets the include paths used for looking up `.slint` imports to the specified vector of paths.
    pub fn set_include_paths(&mut self, include_paths: Vec<std::path::PathBuf>) {
        self.config.include_paths = include_paths;
    }

    /// Returns the include paths the component compiler is currently configured with.
    pub fn include_paths(&self) -> &Vec<std::path::PathBuf> {
        &self.config.include_paths
    }

    /// Sets the library paths used for looking up `@library` imports to the specified map of library names to paths.
    pub fn set_library_paths(&mut self, library_paths: HashMap<String, PathBuf>) {
        self.config.library_paths = library_paths;
    }

    /// Returns the library paths the component compiler is currently configured with.
    pub fn library_paths(&self) -> &HashMap<String, PathBuf> {
        &self.config.library_paths
    }

    /// Sets the style to be used for widgets.
    ///
    /// Use the "material" style as widget style when compiling:
    /// ```rust
    /// use slint_interpreter::{ComponentDefinition, ComponentCompiler, ComponentHandle};
    ///
    /// let mut compiler = ComponentCompiler::default();
    /// compiler.set_style("material".into());
    /// let definition =
    ///     spin_on::spin_on(compiler.build_from_path("hello.slint"));
    /// ```
    pub fn set_style(&mut self, style: String) {
        self.config.style = Some(style);
    }

    /// Returns the widget style the compiler is currently using when compiling .slint files.
    pub fn style(&self) -> Option<&String> {
        self.config.style.as_ref()
    }

    /// The domain used for translations
    pub fn set_translation_domain(&mut self, domain: String) {
        self.config.translation_domain = Some(domain);
    }

    /// Sets the callback that will be invoked when loading imported .slint files. The specified
    /// `file_loader_callback` parameter will be called with a canonical file path as argument
    /// and is expected to return a future that, when resolved, provides the source code of the
    /// .slint file to be imported as a string.
    /// If an error is returned, then the build will abort with that error.
    /// If None is returned, it means the normal resolution algorithm will proceed as if the hook
    /// was not in place (i.e: load from the file system following the include paths)
    pub fn set_file_loader(
        &mut self,
        file_loader_fallback: impl Fn(&Path) -> core::pin::Pin<Box<dyn Future<Output = Option<std::io::Result<String>>>>>
            + 'static,
    ) {
        self.config.open_import_fallback =
            Some(Rc::new(move |path| file_loader_fallback(Path::new(path.as_str()))));
    }

    /// Returns the diagnostics that were produced in the last call to [`Self::build_from_path`] or [`Self::build_from_source`].
    pub fn diagnostics(&self) -> &Vec<Diagnostic> {
        &self.diagnostics
    }

    /// Compile a .slint file into a ComponentDefinition
    ///
    /// Returns the compiled `ComponentDefinition` if there were no errors.
    ///
    /// Any diagnostics produced during the compilation, such as warnings or errors, are collected
    /// in this ComponentCompiler and can be retrieved after the call using the [`Self::diagnostics()`]
    /// function. The [`print_diagnostics`] function can be used to display the diagnostics
    /// to the users.
    ///
    /// Diagnostics from previous calls are cleared when calling this function.
    ///
    /// If the path is `"-"`, the file will be read from stdin.
    /// If the extension of the file .rs, the first `slint!` macro from a rust file will be extracted
    ///
    /// This function is `async` but in practice, this is only asynchronous if
    /// [`Self::set_file_loader`] was called and its future is actually asynchronous.
    /// If that is not used, then it is fine to use a very simple executor, such as the one
    /// provided by the `spin_on` crate
    pub async fn build_from_path<P: AsRef<Path>>(
        &mut self,
        path: P,
    ) -> Option<ComponentDefinition> {
        let path = path.as_ref();
        let source = match i_slint_compiler::diagnostics::load_from_path(path) {
            Ok(s) => s,
            Err(d) => {
                self.diagnostics = vec![d];
                return None;
            }
        };

        let r = crate::dynamic_item_tree::load(source, path.into(), self.config.clone()).await;
        self.diagnostics = r.diagnostics.into_iter().collect();
        r.components.into_values().next()
    }

    /// Compile some .slint code into a ComponentDefinition
    ///
    /// The `path` argument will be used for diagnostics and to compute relative
    /// paths while importing.
    ///
    /// Any diagnostics produced during the compilation, such as warnings or errors, are collected
    /// in this ComponentCompiler and can be retrieved after the call using the [`Self::diagnostics()`]
    /// function. The [`print_diagnostics`] function can be used to display the diagnostics
    /// to the users.
    ///
    /// Diagnostics from previous calls are cleared when calling this function.
    ///
    /// This function is `async` but in practice, this is only asynchronous if
    /// [`Self::set_file_loader`] is set and its future is actually asynchronous.
    /// If that is not used, then it is fine to use a very simple executor, such as the one
    /// provided by the `spin_on` crate
    pub async fn build_from_source(
        &mut self,
        source_code: String,
        path: PathBuf,
    ) -> Option<ComponentDefinition> {
        let r = crate::dynamic_item_tree::load(source_code, path, self.config.clone()).await;
        self.diagnostics = r.diagnostics.into_iter().collect();
        r.components.into_values().next()
    }
}

/// This is the entry point of the crate, it can be used to load a `.slint` file and
/// compile it into a [`CompilationResult`].
pub struct Compiler {
    config: i_slint_compiler::CompilerConfiguration,
}

impl Default for Compiler {
    fn default() -> Self {
        let config = i_slint_compiler::CompilerConfiguration::new(
            i_slint_compiler::generator::OutputFormat::Interpreter,
        );
        Self { config }
    }
}

impl Compiler {
    /// Returns a new Compiler.
    pub fn new() -> Self {
        Self::default()
    }

    /// Allow access to the underlying `CompilerConfiguration`
    ///
    /// This is an internal function without and ABI or API stability guarantees.
    #[doc(hidden)]
    #[cfg(feature = "internal")]
    pub fn compiler_configuration(
        &mut self,
        _: i_slint_core::InternalToken,
    ) -> &mut i_slint_compiler::CompilerConfiguration {
        &mut self.config
    }

    /// Sets the include paths used for looking up `.slint` imports to the specified vector of paths.
    pub fn set_include_paths(&mut self, include_paths: Vec<std::path::PathBuf>) {
        self.config.include_paths = include_paths;
    }

    /// Returns the include paths the component compiler is currently configured with.
    pub fn include_paths(&self) -> &Vec<std::path::PathBuf> {
        &self.config.include_paths
    }

    /// Sets the library paths used for looking up `@library` imports to the specified map of library names to paths.
    pub fn set_library_paths(&mut self, library_paths: HashMap<String, PathBuf>) {
        self.config.library_paths = library_paths;
    }

    /// Returns the library paths the component compiler is currently configured with.
    pub fn library_paths(&self) -> &HashMap<String, PathBuf> {
        &self.config.library_paths
    }

    /// Sets the style to be used for widgets.
    ///
    /// Use the "material" style as widget style when compiling:
    /// ```rust
    /// use slint_interpreter::{ComponentDefinition, Compiler, ComponentHandle};
    ///
    /// let mut compiler = Compiler::default();
    /// compiler.set_style("material".into());
    /// let result = spin_on::spin_on(compiler.build_from_path("hello.slint"));
    /// ```
    pub fn set_style(&mut self, style: String) {
        self.config.style = Some(style);
    }

    /// Returns the widget style the compiler is currently using when compiling .slint files.
    pub fn style(&self) -> Option<&String> {
        self.config.style.as_ref()
    }

    /// The domain used for translations
    pub fn set_translation_domain(&mut self, domain: String) {
        self.config.translation_domain = Some(domain);
    }

    /// Sets the callback that will be invoked when loading imported .slint files. The specified
    /// `file_loader_callback` parameter will be called with a canonical file path as argument
    /// and is expected to return a future that, when resolved, provides the source code of the
    /// .slint file to be imported as a string.
    /// If an error is returned, then the build will abort with that error.
    /// If None is returned, it means the normal resolution algorithm will proceed as if the hook
    /// was not in place (i.e: load from the file system following the include paths)
    pub fn set_file_loader(
        &mut self,
        file_loader_fallback: impl Fn(&Path) -> core::pin::Pin<Box<dyn Future<Output = Option<std::io::Result<String>>>>>
            + 'static,
    ) {
        self.config.open_import_fallback =
            Some(Rc::new(move |path| file_loader_fallback(Path::new(path.as_str()))));
    }

    /// Compile a .slint file
    ///
    /// Returns a structure that holds the diagnostics and the compiled components.
    ///
    /// Any diagnostics produced during the compilation, such as warnings or errors, can be retrieved
    /// after the call using [`CompilationResult::diagnostics()`].
    ///
    /// If the file was compiled without error, the list of component names can be obtained with
    /// [`CompilationResult::component_names`], and the compiled components themselves with
    /// [`CompilationResult::component()`].
    ///
    /// If the path is `"-"`, the file will be read from stdin.
    /// If the extension of the file .rs, the first `slint!` macro from a rust file will be extracted
    ///
    /// This function is `async` but in practice, this is only asynchronous if
    /// [`Self::set_file_loader`] was called and its future is actually asynchronous.
    /// If that is not used, then it is fine to use a very simple executor, such as the one
    /// provided by the `spin_on` crate
    pub async fn build_from_path<P: AsRef<Path>>(&self, path: P) -> CompilationResult {
        let path = path.as_ref();
        let source = match i_slint_compiler::diagnostics::load_from_path(path) {
            Ok(s) => s,
            Err(d) => {
                let mut diagnostics = i_slint_compiler::diagnostics::BuildDiagnostics::default();
                diagnostics.push_compiler_error(d);
                return CompilationResult {
                    components: HashMap::new(),
                    diagnostics: diagnostics.into_iter().collect(),
                    #[cfg(feature = "internal")]
                    structs_and_enums: Vec::new(),
                    #[cfg(feature = "internal")]
                    named_exports: Vec::new(),
                };
            }
        };

        crate::dynamic_item_tree::load(source, path.into(), self.config.clone()).await
    }

    /// Compile some .slint code
    ///
    /// The `path` argument will be used for diagnostics and to compute relative
    /// paths while importing.
    ///
    /// Any diagnostics produced during the compilation, such as warnings or errors, can be retrieved
    /// after the call using [`CompilationResult::diagnostics()`].
    ///
    /// This function is `async` but in practice, this is only asynchronous if
    /// [`Self::set_file_loader`] is set and its future is actually asynchronous.
    /// If that is not used, then it is fine to use a very simple executor, such as the one
    /// provided by the `spin_on` crate
    pub async fn build_from_source(&self, source_code: String, path: PathBuf) -> CompilationResult {
        crate::dynamic_item_tree::load(source_code, path, self.config.clone()).await
    }
}

/// The result of a compilation
///
/// If [`Self::has_errors()`] is true, then the compilation failed.
/// The [`Self::diagnostics()`] function can be used to retrieve the diagnostics (errors and/or warnings)
/// or [`Self::print_diagnostics()`] can be used to print them to stderr.
/// The components can be retrieved using [`Self::components()`]
#[derive(Clone)]
pub struct CompilationResult {
    pub(crate) components: HashMap<String, ComponentDefinition>,
    pub(crate) diagnostics: Vec<Diagnostic>,
    #[cfg(feature = "internal")]
    pub(crate) structs_and_enums: Vec<LangType>,
    /// For `export { Foo as Bar }` this vec contains tuples of (`Foo`, `Bar`)
    #[cfg(feature = "internal")]
    pub(crate) named_exports: Vec<(String, String)>,
}

impl core::fmt::Debug for CompilationResult {
    fn fmt(&self, f: &mut std::fmt::Formatter<'_>) -> std::fmt::Result {
        f.debug_struct("CompilationResult")
            .field("components", &self.components.keys())
            .field("diagnostics", &self.diagnostics)
            .finish()
    }
}

impl CompilationResult {
    /// Returns true if the compilation failed.
    /// The errors can be retrieved using the [`Self::diagnostics()`] function.
    pub fn has_errors(&self) -> bool {
        self.diagnostics().any(|diag| diag.level() == DiagnosticLevel::Error)
    }

    /// Return an iterator over the diagnostics.
    ///
    /// You can also call [`Self::print_diagnostics()`] to output the diagnostics to stderr
    pub fn diagnostics(&self) -> impl Iterator<Item = Diagnostic> + '_ {
        self.diagnostics.iter().cloned()
    }

    /// Print the diagnostics to stderr
    ///
    /// The diagnostics are printed in the same style as rustc errors
    ///
    /// This function is available when the `display-diagnostics` is enabled.
    #[cfg(feature = "display-diagnostics")]
    pub fn print_diagnostics(&self) {
        print_diagnostics(&self.diagnostics)
    }

    /// Returns an iterator over the compiled components.
    pub fn components(&self) -> impl Iterator<Item = ComponentDefinition> + '_ {
        self.components.values().cloned()
    }

    /// Returns the names of the components that were compiled.
    pub fn component_names(&self) -> impl Iterator<Item = &str> + '_ {
        self.components.keys().map(|s| s.as_str())
    }

    /// Return the component definition for the given name.
    /// If the component does not exist, then `None` is returned.
    pub fn component(&self, name: &str) -> Option<ComponentDefinition> {
        self.components.get(name).cloned()
    }

    /// This is an internal function without API stability guarantees.
    #[doc(hidden)]
    #[cfg(feature = "internal")]
    pub fn structs_and_enums(
        &self,
        _: i_slint_core::InternalToken,
    ) -> impl Iterator<Item = &LangType> {
        self.structs_and_enums.iter()
    }

    /// This is an internal function without API stability guarantees.
    /// Returns the list of named export aliases as tuples (`export { Foo as Bar}` is (`Foo`, `Bar` tuple)).
    #[doc(hidden)]
    #[cfg(feature = "internal")]
    pub fn named_exports(
        &self,
        _: i_slint_core::InternalToken,
    ) -> impl Iterator<Item = &(String, String)> {
        self.named_exports.iter()
    }
}

/// ComponentDefinition is a representation of a compiled component from .slint markup.
///
/// It can be constructed from a .slint file using the [`Compiler::build_from_path`] or [`Compiler::build_from_source`] functions.
/// And then it can be instantiated with the [`Self::create`] function.
///
/// The ComponentDefinition acts as a factory to create new instances. When you've finished
/// creating the instances it is safe to drop the ComponentDefinition.
#[derive(Clone)]
pub struct ComponentDefinition {
    pub(crate) inner: crate::dynamic_item_tree::ErasedItemTreeDescription,
}

impl ComponentDefinition {
    /// Set a `debug(...)` handler
    #[doc(hidden)]
    #[cfg(feature = "internal")]
    pub fn set_debug_handler(
        &self,
        handler: impl Fn(Option<&i_slint_compiler::diagnostics::SourceLocation>, &str) + 'static,
        _: i_slint_core::InternalToken,
    ) {
        let handler = Rc::new(handler);

        generativity::make_guard!(guard);
        self.inner.unerase(guard).recursively_set_debug_handler(handler);
    }
    /// Creates a new instance of the component and returns a shared handle to it.
    pub fn create(&self) -> Result<ComponentInstance, PlatformError> {
        let instance = self.create_with_options(Default::default())?;
        // Make sure the window adapter is created so call to `window()` do not panic later.
        instance.inner.window_adapter_ref()?;
        Ok(instance)
    }

    /// Creates a new instance of the component and returns a shared handle to it.
    #[doc(hidden)]
    #[cfg(feature = "internal")]
    pub fn create_embedded(&self, ctx: FactoryContext) -> Result<ComponentInstance, PlatformError> {
        self.create_with_options(WindowOptions::Embed {
            parent_item_tree: ctx.parent_item_tree,
            parent_item_tree_index: ctx.parent_item_tree_index,
        })
    }

    /// Instantiate the component using an existing window.
    #[doc(hidden)]
    #[cfg(feature = "internal")]
    pub fn create_with_existing_window(
        &self,
        window: &Window,
    ) -> Result<ComponentInstance, PlatformError> {
        self.create_with_options(WindowOptions::UseExistingWindow(
            WindowInner::from_pub(window).window_adapter(),
        ))
    }

    /// Private implementation of create
    pub(crate) fn create_with_options(
        &self,
        options: WindowOptions,
    ) -> Result<ComponentInstance, PlatformError> {
        generativity::make_guard!(guard);
        Ok(ComponentInstance { inner: self.inner.unerase(guard).clone().create(options)? })
    }

    /// List of publicly declared properties or callback.
    ///
    /// This is internal because it exposes the `Type` from compilerlib.
    #[doc(hidden)]
    #[cfg(feature = "internal")]
    pub fn properties_and_callbacks(
        &self,
    ) -> impl Iterator<
        Item = (
            String,
            (i_slint_compiler::langtype::Type, i_slint_compiler::object_tree::PropertyVisibility),
        ),
    > + '_ {
        // We create here a 'static guard, because unfortunately the returned type would be restricted to the guard lifetime
        // which is not required, but this is safe because there is only one instance of the unerased type
        let guard = unsafe { generativity::Guard::new(generativity::Id::new()) };
        self.inner.unerase(guard).properties().map(|(s, t, v)| (s.to_string(), (t, v)))
    }

    /// Returns an iterator over all publicly declared properties. Each iterator item is a tuple of property name
    /// and property type for each of them.
    pub fn properties(&self) -> impl Iterator<Item = (String, ValueType)> + '_ {
        // We create here a 'static guard, because unfortunately the returned type would be restricted to the guard lifetime
        // which is not required, but this is safe because there is only one instance of the unerased type
        let guard = unsafe { generativity::Guard::new(generativity::Id::new()) };
        self.inner.unerase(guard).properties().filter_map(|(prop_name, prop_type, _)| {
            if prop_type.is_property_type() {
                Some((prop_name.to_string(), prop_type.into()))
            } else {
                None
            }
        })
    }

    /// Returns the names of all publicly declared callbacks.
    pub fn callbacks(&self) -> impl Iterator<Item = String> + '_ {
        // We create here a 'static guard, because unfortunately the returned type would be restricted to the guard lifetime
        // which is not required, but this is safe because there is only one instance of the unerased type
        let guard = unsafe { generativity::Guard::new(generativity::Id::new()) };
        self.inner.unerase(guard).properties().filter_map(|(prop_name, prop_type, _)| {
            if matches!(prop_type, LangType::Callback { .. }) {
                Some(prop_name.to_string())
            } else {
                None
            }
        })
    }

    /// Returns the names of all publicly declared functions.
    pub fn functions(&self) -> impl Iterator<Item = String> + '_ {
        // We create here a 'static guard, because unfortunately the returned type would be restricted to the guard lifetime
        // which is not required, but this is safe because there is only one instance of the unerased type
        let guard = unsafe { generativity::Guard::new(generativity::Id::new()) };
        self.inner.unerase(guard).properties().filter_map(|(prop_name, prop_type, _)| {
            if matches!(prop_type, LangType::Function { .. }) {
                Some(prop_name.to_string())
            } else {
                None
            }
        })
    }

    /// Returns the names of all exported global singletons
    ///
    /// **Note:** Only globals that are exported or re-exported from the main .slint file will
    /// be exposed in the API
    pub fn globals(&self) -> impl Iterator<Item = String> + '_ {
        // We create here a 'static guard, because unfortunately the returned type would be restricted to the guard lifetime
        // which is not required, but this is safe because there is only one instance of the unerased type
        let guard = unsafe { generativity::Guard::new(generativity::Id::new()) };
        self.inner.unerase(guard).global_names().map(|s| s.to_string())
    }

    /// List of publicly declared properties or callback in the exported global singleton specified by its name.
    ///
    /// This is internal because it exposes the `Type` from compilerlib.
    #[doc(hidden)]
    #[cfg(feature = "internal")]
    pub fn global_properties_and_callbacks(
        &self,
        global_name: &str,
    ) -> Option<
        impl Iterator<
                Item = (
                    String,
                    (
                        i_slint_compiler::langtype::Type,
                        i_slint_compiler::object_tree::PropertyVisibility,
                    ),
                ),
            > + '_,
    > {
        // We create here a 'static guard, because unfortunately the returned type would be restricted to the guard lifetime
        // which is not required, but this is safe because there is only one instance of the unerased type
        let guard = unsafe { generativity::Guard::new(generativity::Id::new()) };
        self.inner
            .unerase(guard)
            .global_properties(global_name)
            .map(|o| o.map(|(s, t, v)| (s.to_string(), (t, v))))
    }

    /// List of publicly declared properties in the exported global singleton specified by its name.
    pub fn global_properties(
        &self,
        global_name: &str,
    ) -> Option<impl Iterator<Item = (String, ValueType)> + '_> {
        // We create here a 'static guard, because unfortunately the returned type would be restricted to the guard lifetime
        // which is not required, but this is safe because there is only one instance of the unerased type
        let guard = unsafe { generativity::Guard::new(generativity::Id::new()) };
        self.inner.unerase(guard).global_properties(global_name).map(|iter| {
            iter.filter_map(|(prop_name, prop_type, _)| {
                if prop_type.is_property_type() {
                    Some((prop_name.to_string(), prop_type.into()))
                } else {
                    None
                }
            })
        })
    }

    /// List of publicly declared callbacks in the exported global singleton specified by its name.
    pub fn global_callbacks(&self, global_name: &str) -> Option<impl Iterator<Item = String> + '_> {
        // We create here a 'static guard, because unfortunately the returned type would be restricted to the guard lifetime
        // which is not required, but this is safe because there is only one instance of the unerased type
        let guard = unsafe { generativity::Guard::new(generativity::Id::new()) };
        self.inner.unerase(guard).global_properties(global_name).map(|iter| {
            iter.filter_map(|(prop_name, prop_type, _)| {
                if matches!(prop_type, LangType::Callback { .. }) {
                    Some(prop_name.to_string())
                } else {
                    None
                }
            })
        })
    }

    /// List of publicly declared functions in the exported global singleton specified by its name.
    pub fn global_functions(&self, global_name: &str) -> Option<impl Iterator<Item = String> + '_> {
        // We create here a 'static guard, because unfortunately the returned type would be restricted to the guard lifetime
        // which is not required, but this is safe because there is only one instance of the unerased type
        let guard = unsafe { generativity::Guard::new(generativity::Id::new()) };
        self.inner.unerase(guard).global_properties(global_name).map(|iter| {
            iter.filter_map(|(prop_name, prop_type, _)| {
                if matches!(prop_type, LangType::Function { .. }) {
                    Some(prop_name.to_string())
                } else {
                    None
                }
            })
        })
    }

    /// The name of this Component as written in the .slint file
    pub fn name(&self) -> &str {
        // We create here a 'static guard, because unfortunately the returned type would be restricted to the guard lifetime
        // which is not required, but this is safe because there is only one instance of the unerased type
        let guard = unsafe { generativity::Guard::new(generativity::Id::new()) };
        self.inner.unerase(guard).id()
    }

    /// This gives access to the tree of Elements.
    #[cfg(feature = "internal")]
    #[doc(hidden)]
    pub fn root_component(&self) -> Rc<i_slint_compiler::object_tree::Component> {
        let guard = unsafe { generativity::Guard::new(generativity::Id::new()) };
        self.inner.unerase(guard).original.clone()
    }

    /// Return the `TypeLoader` used when parsing the code in the interpreter.
    ///
    /// WARNING: this is not part of the public API
    #[cfg(feature = "internal-highlight")]
    pub fn type_loader(&self) -> std::rc::Rc<i_slint_compiler::typeloader::TypeLoader> {
        let guard = unsafe { generativity::Guard::new(generativity::Id::new()) };
        self.inner.unerase(guard).type_loader.get().unwrap().clone()
    }

    /// Return the `TypeLoader` used when parsing the code in the interpreter in
    /// a state before most passes were applied by the compiler.
    ///
    /// Each returned type loader is a deep copy of the entire state connected to it,
    /// so this is a fairly expensive function!
    ///
    /// WARNING: this is not part of the public API
    #[cfg(feature = "internal-highlight")]
    pub fn raw_type_loader(&self) -> Option<i_slint_compiler::typeloader::TypeLoader> {
        let guard = unsafe { generativity::Guard::new(generativity::Id::new()) };
        self.inner
            .unerase(guard)
            .raw_type_loader
            .get()
            .unwrap()
            .as_ref()
            .and_then(|tl| i_slint_compiler::typeloader::snapshot(tl))
    }
}

/// Print the diagnostics to stderr
///
/// The diagnostics are printed in the same style as rustc errors
///
/// This function is available when the `display-diagnostics` is enabled.
#[cfg(feature = "display-diagnostics")]
pub fn print_diagnostics(diagnostics: &[Diagnostic]) {
    let mut build_diagnostics = i_slint_compiler::diagnostics::BuildDiagnostics::default();
    for d in diagnostics {
        build_diagnostics.push_compiler_error(d.clone())
    }
    build_diagnostics.print();
}

/// This represents an instance of a dynamic component
///
/// You can create an instance with the [`ComponentDefinition::create`] function.
///
/// Properties and callback can be accessed using the associated functions.
///
/// An instance can be put on screen with the [`ComponentInstance::run`] function.
#[repr(C)]
pub struct ComponentInstance {
    pub(crate) inner: crate::dynamic_item_tree::DynamicComponentVRc,
}

impl ComponentInstance {
    /// Return the [`ComponentDefinition`] that was used to create this instance.
    pub fn definition(&self) -> ComponentDefinition {
        generativity::make_guard!(guard);
        ComponentDefinition { inner: self.inner.unerase(guard).description().into() }
    }

    /// Return the value for a public property of this component.
    ///
    /// ## Examples
    ///
    /// ```
    /// # i_slint_backend_testing::init_no_event_loop();
    /// use slint_interpreter::{ComponentDefinition, Compiler, Value, SharedString};
    /// let code = r#"
    ///     export component MyWin inherits Window {
    ///         in-out property <int> my_property: 42;
    ///     }
    /// "#;
    /// let mut compiler = Compiler::default();
    /// let result = spin_on::spin_on(
    ///     compiler.build_from_source(code.into(), Default::default()));
    /// assert_eq!(result.diagnostics().count(), 0, "{:?}", result.diagnostics().collect::<Vec<_>>());
    /// let instance = result.component("MyWin").unwrap().create().unwrap();
    /// assert_eq!(instance.get_property("my_property").unwrap(), Value::from(42));
    /// ```
    pub fn get_property(&self, name: &str) -> Result<Value, GetPropertyError> {
        generativity::make_guard!(guard);
        let comp = self.inner.unerase(guard);
        let name = normalize_identifier(name);

        if comp
            .description()
            .original
            .root_element
            .borrow()
            .property_declarations
            .get(&name)
            .is_none_or(|d| !d.expose_in_public_api)
        {
            return Err(GetPropertyError::NoSuchProperty);
        }

        comp.description()
            .get_property(comp.borrow(), &name)
            .map_err(|()| GetPropertyError::NoSuchProperty)
    }

    /// Set the value for a public property of this component.
    pub fn set_property(&self, name: &str, value: Value) -> Result<(), SetPropertyError> {
        let name = normalize_identifier(name);
        generativity::make_guard!(guard);
        let comp = self.inner.unerase(guard);
        let d = comp.description();
        let elem = d.original.root_element.borrow();
        let decl = elem.property_declarations.get(&name).ok_or(SetPropertyError::NoSuchProperty)?;

        if !decl.expose_in_public_api {
            return Err(SetPropertyError::NoSuchProperty);
        } else if decl.visibility == i_slint_compiler::object_tree::PropertyVisibility::Output {
            return Err(SetPropertyError::AccessDenied);
        }

        d.set_property(comp.borrow(), &name, value)
    }

    /// Set a handler for the callback with the given name. A callback with that
    /// name must be defined in the document otherwise an error will be returned.
    ///
    /// Note: Since the [`ComponentInstance`] holds the handler, the handler itself should not
    /// contain a strong reference to the instance. So if you need to capture the instance,
    /// you should use [`Self::as_weak`] to create a weak reference.
    ///
    /// ## Examples
    ///
    /// ```
    /// # i_slint_backend_testing::init_no_event_loop();
    /// use slint_interpreter::{Compiler, Value, SharedString, ComponentHandle};
    /// use core::convert::TryInto;
    /// let code = r#"
    ///     export component MyWin inherits Window {
    ///         callback foo(int) -> int;
    ///         in-out property <int> my_prop: 12;
    ///     }
    /// "#;
    /// let result = spin_on::spin_on(
    ///     Compiler::default().build_from_source(code.into(), Default::default()));
    /// assert_eq!(result.diagnostics().count(), 0, "{:?}", result.diagnostics().collect::<Vec<_>>());
    /// let instance = result.component("MyWin").unwrap().create().unwrap();
    /// let instance_weak = instance.as_weak();
    /// instance.set_callback("foo", move |args: &[Value]| -> Value {
    ///     let arg: u32 = args[0].clone().try_into().unwrap();
    ///     let my_prop = instance_weak.unwrap().get_property("my_prop").unwrap();
    ///     let my_prop : u32 = my_prop.try_into().unwrap();
    ///     Value::from(arg + my_prop)
    /// }).unwrap();
    ///
    /// let res = instance.invoke("foo", &[Value::from(500)]).unwrap();
    /// assert_eq!(res, Value::from(500+12));
    /// ```
    pub fn set_callback(
        &self,
        name: &str,
        callback: impl Fn(&[Value]) -> Value + 'static,
    ) -> Result<(), SetCallbackError> {
        generativity::make_guard!(guard);
        let comp = self.inner.unerase(guard);
        comp.description()
            .set_callback_handler(comp.borrow(), &normalize_identifier(name), Box::new(callback))
            .map_err(|()| SetCallbackError::NoSuchCallback)
    }

    /// Call the given callback or function with the arguments
    ///
    /// ## Examples
    /// See the documentation of [`Self::set_callback`] for an example
    pub fn invoke(&self, name: &str, args: &[Value]) -> Result<Value, InvokeError> {
        generativity::make_guard!(guard);
        let comp = self.inner.unerase(guard);
        comp.description()
            .invoke(comp.borrow(), &normalize_identifier(name), args)
            .map_err(|()| InvokeError::NoSuchCallable)
    }

    /// Return the value for a property within an exported global singleton used by this component.
    ///
    /// The `global` parameter is the exported name of the global singleton. The `property` argument
    /// is the name of the property
    ///
    /// ## Examples
    ///
    /// ```
    /// # i_slint_backend_testing::init_no_event_loop();
    /// use slint_interpreter::{Compiler, Value, SharedString};
    /// let code = r#"
    ///     global Glob {
    ///         in-out property <int> my_property: 42;
    ///     }
    ///     export { Glob as TheGlobal }
    ///     export component MyWin inherits Window {
    ///     }
    /// "#;
    /// let mut compiler = Compiler::default();
    /// let result = spin_on::spin_on(compiler.build_from_source(code.into(), Default::default()));
    /// assert_eq!(result.diagnostics().count(), 0, "{:?}", result.diagnostics().collect::<Vec<_>>());
    /// let instance = result.component("MyWin").unwrap().create().unwrap();
    /// assert_eq!(instance.get_global_property("TheGlobal", "my_property").unwrap(), Value::from(42));
    /// ```
    pub fn get_global_property(
        &self,
        global: &str,
        property: &str,
    ) -> Result<Value, GetPropertyError> {
        generativity::make_guard!(guard);
        let comp = self.inner.unerase(guard);
        comp.description()
            .get_global(comp.borrow(), &&normalize_identifier(global))
            .map_err(|()| GetPropertyError::NoSuchProperty)? // FIXME: should there be a NoSuchGlobal error?
            .as_ref()
            .get_property(&normalize_identifier(property))
            .map_err(|()| GetPropertyError::NoSuchProperty)
    }

    /// Set the value for a property within an exported global singleton used by this component.
    pub fn set_global_property(
        &self,
        global: &str,
        property: &str,
        value: Value,
    ) -> Result<(), SetPropertyError> {
        generativity::make_guard!(guard);
        let comp = self.inner.unerase(guard);
        comp.description()
            .get_global(comp.borrow(), &&normalize_identifier(global))
            .map_err(|()| SetPropertyError::NoSuchProperty)? // FIXME: should there be a NoSuchGlobal error?
            .as_ref()
            .set_property(&&normalize_identifier(property), value)
    }

    /// Set a handler for the callback in the exported global singleton. A callback with that
    /// name must be defined in the specified global and the global must be exported from the
    /// main document otherwise an error will be returned.
    ///
    /// ## Examples
    ///
    /// ```
    /// # i_slint_backend_testing::init_no_event_loop();
    /// use slint_interpreter::{Compiler, Value, SharedString};
    /// use core::convert::TryInto;
    /// let code = r#"
    ///     export global Logic {
    ///         pure callback to_uppercase(string) -> string;
    ///     }
    ///     export component MyWin inherits Window {
    ///         out property <string> hello: Logic.to_uppercase("world");
    ///     }
    /// "#;
    /// let result = spin_on::spin_on(
    ///     Compiler::default().build_from_source(code.into(), Default::default()));
    /// let instance = result.component("MyWin").unwrap().create().unwrap();
    /// instance.set_global_callback("Logic", "to_uppercase", |args: &[Value]| -> Value {
    ///     let arg: SharedString = args[0].clone().try_into().unwrap();
    ///     Value::from(SharedString::from(arg.to_uppercase()))
    /// }).unwrap();
    ///
    /// let res = instance.get_property("hello").unwrap();
    /// assert_eq!(res, Value::from(SharedString::from("WORLD")));
    ///
    /// let abc = instance.invoke_global("Logic", "to_uppercase", &[
    ///     SharedString::from("abc").into()
    /// ]).unwrap();
    /// assert_eq!(abc, Value::from(SharedString::from("ABC")));
    /// ```
    pub fn set_global_callback(
        &self,
        global: &str,
        name: &str,
        callback: impl Fn(&[Value]) -> Value + 'static,
    ) -> Result<(), SetCallbackError> {
        generativity::make_guard!(guard);
        let comp = self.inner.unerase(guard);
        comp.description()
            .get_global(comp.borrow(), &normalize_identifier(global))
            .map_err(|()| SetCallbackError::NoSuchCallback)? // FIXME: should there be a NoSuchGlobal error?
            .as_ref()
            .set_callback_handler(&normalize_identifier(name), Box::new(callback))
            .map_err(|()| SetCallbackError::NoSuchCallback)
    }

    /// Call the given callback or function within a global singleton with the arguments
    ///
    /// ## Examples
    /// See the documentation of [`Self::set_global_callback`] for an example
    pub fn invoke_global(
        &self,
        global: &str,
        callable_name: &str,
        args: &[Value],
    ) -> Result<Value, InvokeError> {
        generativity::make_guard!(guard);
        let comp = self.inner.unerase(guard);
        let g = comp
            .description()
            .get_global(comp.borrow(), &normalize_identifier(global))
            .map_err(|()| InvokeError::NoSuchCallable)?; // FIXME: should there be a NoSuchGlobal error?
        let callable_name = normalize_identifier(callable_name);
        if matches!(
            comp.description()
                .original
                .root_element
                .borrow()
                .lookup_property(&callable_name)
                .property_type,
            LangType::Function { .. }
        ) {
            g.as_ref()
                .eval_function(&callable_name, args.to_vec())
                .map_err(|()| InvokeError::NoSuchCallable)
        } else {
            g.as_ref()
                .invoke_callback(&callable_name, args)
                .map_err(|()| InvokeError::NoSuchCallable)
        }
    }

    /// Find all positions of the components which are pointed by a given source location.
    ///
    /// WARNING: this is not part of the public API
    #[cfg(feature = "internal-highlight")]
    pub fn component_positions(
        &self,
        path: &Path,
        offset: u32,
    ) -> Vec<crate::highlight::HighlightedRect> {
        crate::highlight::component_positions(&self.inner, path, offset)
    }

    /// Find the position of the `element`.
    ///
    /// WARNING: this is not part of the public API
    #[cfg(feature = "internal-highlight")]
    pub fn element_positions(
        &self,
        element: &i_slint_compiler::object_tree::ElementRc,
    ) -> Vec<crate::highlight::HighlightedRect> {
        crate::highlight::element_positions(
            &self.inner,
            element,
            crate::highlight::ElementPositionFilter::IncludeClipped,
        )
    }

    /// Find the `element` that was defined at the text position.
    ///
    /// WARNING: this is not part of the public API
    #[cfg(feature = "internal-highlight")]
    pub fn element_node_at_source_code_position(
        &self,
        path: &Path,
        offset: u32,
    ) -> Vec<(i_slint_compiler::object_tree::ElementRc, usize)> {
        crate::highlight::element_node_at_source_code_position(&self.inner, path, offset)
    }
}

impl ComponentHandle for ComponentInstance {
    type WeakInner = vtable::VWeak<ItemTreeVTable, crate::dynamic_item_tree::ErasedItemTreeBox>;

    fn as_weak(&self) -> Weak<Self>
    where
        Self: Sized,
    {
        Weak::new(vtable::VRc::downgrade(&self.inner))
    }

    fn clone_strong(&self) -> Self {
        Self { inner: self.inner.clone() }
    }

    fn upgrade_from_weak_inner(inner: &Self::WeakInner) -> Option<Self> {
        Some(Self { inner: inner.upgrade()? })
    }

    fn show(&self) -> Result<(), PlatformError> {
        self.inner.window_adapter_ref()?.window().show()
    }

    fn hide(&self) -> Result<(), PlatformError> {
        self.inner.window_adapter_ref()?.window().hide()
    }

    fn run(&self) -> Result<(), PlatformError> {
        self.show()?;
        run_event_loop()?;
        self.hide()
    }

    fn window(&self) -> &Window {
        self.inner.window_adapter_ref().unwrap().window()
    }

    fn global<'a, T: Global<'a, Self>>(&'a self) -> T
    where
        Self: Sized,
    {
        unreachable!()
    }
}

impl From<ComponentInstance>
    for vtable::VRc<i_slint_core::item_tree::ItemTreeVTable, ErasedItemTreeBox>
{
    fn from(value: ComponentInstance) -> Self {
        value.inner
    }
}

/// Error returned by [`ComponentInstance::get_property`]
#[derive(Debug, Clone, Copy, PartialEq, Eq, derive_more::Error, derive_more::Display)]
#[non_exhaustive]
pub enum GetPropertyError {
    /// There is no property with the given name
    #[display("no such property")]
    NoSuchProperty,
}

/// Error returned by [`ComponentInstance::set_property`]
#[derive(Debug, Clone, Copy, PartialEq, Eq, derive_more::Error, derive_more::Display)]
#[non_exhaustive]
pub enum SetPropertyError {
    /// There is no property with the given name.
    #[display("no such property")]
    NoSuchProperty,
    /// The property exists but does not have a type matching the dynamic value.
    ///
    /// This happens for example when assigning a source struct value to a target
    /// struct property, where the source doesn't have all the fields the target struct
    /// requires.
    #[display("wrong type")]
    WrongType,
    /// Attempt to set an output property.
    #[display("access denied")]
    AccessDenied,
}

/// Error returned by [`ComponentInstance::set_callback`]
#[derive(Debug, Clone, Copy, PartialEq, Eq, derive_more::Error, derive_more::Display)]
#[non_exhaustive]
pub enum SetCallbackError {
    /// There is no callback with the given name
    #[display("no such callback")]
    NoSuchCallback,
}

/// Error returned by [`ComponentInstance::invoke`]
#[derive(Debug, Clone, Copy, PartialEq, Eq, derive_more::Error, derive_more::Display)]
#[non_exhaustive]
pub enum InvokeError {
    /// There is no callback or function with the given name
    #[display("no such callback or function")]
    NoSuchCallable,
}

/// Enters the main event loop. This is necessary in order to receive
/// events from the windowing system in order to render to the screen
/// and react to user input.
pub fn run_event_loop() -> Result<(), PlatformError> {
    i_slint_backend_selector::with_platform(|b| b.run_event_loop())
}

/// Spawns a [`Future`] to execute in the Slint event loop.
///
/// See the documentation of `slint::spawn_local()` for more info
pub fn spawn_local<F: Future + 'static>(fut: F) -> Result<JoinHandle<F::Output>, EventLoopError> {
    i_slint_backend_selector::with_global_context(|ctx| ctx.spawn_local(fut))
        .map_err(|_| EventLoopError::NoEventLoopProvider)?
}

/// This module contains a few functions used by the tests
#[doc(hidden)]
pub mod testing {
    use super::ComponentHandle;
    use i_slint_core::window::WindowInner;

    /// Wrapper around [`i_slint_core::tests::slint_send_mouse_click`]
    pub fn send_mouse_click(comp: &super::ComponentInstance, x: f32, y: f32) {
        i_slint_core::tests::slint_send_mouse_click(
            x,
            y,
            &WindowInner::from_pub(comp.window()).window_adapter(),
        );
    }

    /// Wrapper around [`i_slint_core::tests::slint_send_keyboard_char`]
    pub fn send_keyboard_char(
        comp: &super::ComponentInstance,
        string: i_slint_core::SharedString,
        pressed: bool,
    ) {
        i_slint_core::tests::slint_send_keyboard_char(
            &string,
            pressed,
            &WindowInner::from_pub(comp.window()).window_adapter(),
        );
    }
    /// Wrapper around [`i_slint_core::tests::send_keyboard_string_sequence`]
    pub fn send_keyboard_string_sequence(
        comp: &super::ComponentInstance,
        string: i_slint_core::SharedString,
    ) {
        i_slint_core::tests::send_keyboard_string_sequence(
            &string,
            &WindowInner::from_pub(comp.window()).window_adapter(),
        );
    }
}

#[test]
fn component_definition_properties() {
    i_slint_backend_testing::init_no_event_loop();
    let mut compiler = Compiler::default();
    compiler.set_style("fluent".into());
    let comp_def = spin_on::spin_on(
        compiler.build_from_source(
            r#"
    export component Dummy {
        in-out property <string> test;
        in-out property <int> underscores-and-dashes_preserved: 44;
        callback hello;
    }"#
            .into(),
            "".into(),
        ),
    )
    .component("Dummy")
    .unwrap();

    let props = comp_def.properties().collect::<Vec<(_, _)>>();

    assert_eq!(props.len(), 2);
    assert_eq!(props[0].0, "test");
    assert_eq!(props[0].1, ValueType::String);
    assert_eq!(props[1].0, "underscores-and-dashes_preserved");
    assert_eq!(props[1].1, ValueType::Number);

    let instance = comp_def.create().unwrap();
    assert_eq!(instance.get_property("underscores_and-dashes-preserved"), Ok(Value::Number(44.)));
    assert_eq!(
        instance.get_property("underscoresanddashespreserved"),
        Err(GetPropertyError::NoSuchProperty)
    );
    assert_eq!(
        instance.set_property("underscores-and_dashes-preserved", Value::Number(88.)),
        Ok(())
    );
    assert_eq!(
        instance.set_property("underscoresanddashespreserved", Value::Number(99.)),
        Err(SetPropertyError::NoSuchProperty)
    );
    assert_eq!(
        instance.set_property("underscores-and_dashes-preserved", Value::String("99".into())),
        Err(SetPropertyError::WrongType)
    );
    assert_eq!(instance.get_property("underscores-and-dashes-preserved"), Ok(Value::Number(88.)));
}

#[test]
fn component_definition_properties2() {
    i_slint_backend_testing::init_no_event_loop();
    let mut compiler = Compiler::default();
    compiler.set_style("fluent".into());
    let comp_def = spin_on::spin_on(
        compiler.build_from_source(
            r#"
    export component Dummy {
        in-out property <string> sub-text <=> sub.text;
        sub := Text { property <int> private-not-exported; }
        out property <string> xreadonly: "the value";
        private property <string> xx: sub.text;
        callback hello;
    }"#
            .into(),
            "".into(),
        ),
    )
    .component("Dummy")
    .unwrap();

    let props = comp_def.properties().collect::<Vec<(_, _)>>();

    assert_eq!(props.len(), 2);
    assert_eq!(props[0].0, "sub-text");
    assert_eq!(props[0].1, ValueType::String);
    assert_eq!(props[1].0, "xreadonly");

    let callbacks = comp_def.callbacks().collect::<Vec<_>>();
    assert_eq!(callbacks.len(), 1);
    assert_eq!(callbacks[0], "hello");

    let instance = comp_def.create().unwrap();
    assert_eq!(
        instance.set_property("xreadonly", SharedString::from("XXX").into()),
        Err(SetPropertyError::AccessDenied)
    );
    assert_eq!(instance.get_property("xreadonly"), Ok(Value::String("the value".into())));
    assert_eq!(
        instance.set_property("xx", SharedString::from("XXX").into()),
        Err(SetPropertyError::NoSuchProperty)
    );
    assert_eq!(
        instance.set_property("background", Value::default()),
        Err(SetPropertyError::NoSuchProperty)
    );

    assert_eq!(instance.get_property("background"), Err(GetPropertyError::NoSuchProperty));
    assert_eq!(instance.get_property("xx"), Err(GetPropertyError::NoSuchProperty));
}

#[test]
fn globals() {
    i_slint_backend_testing::init_no_event_loop();
    let mut compiler = Compiler::default();
    compiler.set_style("fluent".into());
    let definition = spin_on::spin_on(
        compiler.build_from_source(
            r#"
    export global My-Super_Global {
        in-out property <int> the-property : 21;
        callback my-callback();
    }
    export { My-Super_Global as AliasedGlobal }
    export component Dummy {
        callback alias <=> My-Super_Global.my-callback;
    }"#
            .into(),
            "".into(),
        ),
    )
    .component("Dummy")
    .unwrap();

    assert_eq!(definition.globals().collect::<Vec<_>>(), vec!["My-Super_Global", "AliasedGlobal"]);

    assert!(definition.global_properties("not-there").is_none());
    {
        let expected_properties = vec![("the-property".to_string(), ValueType::Number)];
        let expected_callbacks = vec!["my-callback".to_string()];

        let assert_properties_and_callbacks = |global_name| {
            assert_eq!(
                definition
                    .global_properties(global_name)
                    .map(|props| props.collect::<Vec<_>>())
                    .as_ref(),
                Some(&expected_properties)
            );
            assert_eq!(
                definition
                    .global_callbacks(global_name)
                    .map(|props| props.collect::<Vec<_>>())
                    .as_ref(),
                Some(&expected_callbacks)
            );
        };

        assert_properties_and_callbacks("My-Super-Global");
        assert_properties_and_callbacks("My_Super-Global");
        assert_properties_and_callbacks("AliasedGlobal");
    }

    let instance = definition.create().unwrap();
    assert_eq!(
        instance.set_global_property("My_Super-Global", "the_property", Value::Number(44.)),
        Ok(())
    );
    assert_eq!(
        instance.set_global_property("AliasedGlobal", "the_property", Value::Number(44.)),
        Ok(())
    );
    assert_eq!(
        instance.set_global_property("DontExist", "the-property", Value::Number(88.)),
        Err(SetPropertyError::NoSuchProperty)
    );

    assert_eq!(
        instance.set_global_property("My_Super-Global", "theproperty", Value::Number(88.)),
        Err(SetPropertyError::NoSuchProperty)
    );
    assert_eq!(
        instance.set_global_property("AliasedGlobal", "theproperty", Value::Number(88.)),
        Err(SetPropertyError::NoSuchProperty)
    );
    assert_eq!(
        instance.set_global_property("My_Super-Global", "the_property", Value::String("88".into())),
        Err(SetPropertyError::WrongType)
    );
    assert_eq!(
        instance.get_global_property("My-Super_Global", "yoyo"),
        Err(GetPropertyError::NoSuchProperty)
    );
    assert_eq!(
        instance.get_global_property("My-Super_Global", "the-property"),
        Ok(Value::Number(44.))
    );

    assert_eq!(
        instance.set_property("the-property", Value::Void),
        Err(SetPropertyError::NoSuchProperty)
    );
    assert_eq!(instance.get_property("the-property"), Err(GetPropertyError::NoSuchProperty));

    assert_eq!(
        instance.set_global_callback("DontExist", "the-property", |_| panic!()),
        Err(SetCallbackError::NoSuchCallback)
    );
    assert_eq!(
        instance.set_global_callback("My_Super_Global", "the-property", |_| panic!()),
        Err(SetCallbackError::NoSuchCallback)
    );
    assert_eq!(
        instance.set_global_callback("My_Super_Global", "yoyo", |_| panic!()),
        Err(SetCallbackError::NoSuchCallback)
    );

    assert_eq!(
        instance.invoke_global("DontExist", "the-property", &[]),
        Err(InvokeError::NoSuchCallable)
    );
    assert_eq!(
        instance.invoke_global("My_Super_Global", "the-property", &[]),
        Err(InvokeError::NoSuchCallable)
    );
    assert_eq!(
        instance.invoke_global("My_Super_Global", "yoyo", &[]),
        Err(InvokeError::NoSuchCallable)
    );

    // Alias to global don't crash (#8238)
    assert_eq!(instance.get_property("alias"), Err(GetPropertyError::NoSuchProperty));
}

#[test]
fn call_functions() {
    i_slint_backend_testing::init_no_event_loop();
    let mut compiler = Compiler::default();
    compiler.set_style("fluent".into());
    let definition = spin_on::spin_on(
        compiler.build_from_source(
            r#"
    export global Gl {
        out property<string> q;
        public function foo-bar(a-a: string, b-b:int) -> string {
            q = a-a;
            return a-a + b-b;
        }
    }
    export component Test {
        out property<int> p;
        public function foo-bar(a: int, b:int) -> int {
            p = a;
            return a + b;
        }
    }"#
            .into(),
            "".into(),
        ),
    )
    .component("Test")
    .unwrap();

    assert_eq!(definition.functions().collect::<Vec<_>>(), ["foo-bar"]);
    assert_eq!(definition.global_functions("Gl").unwrap().collect::<Vec<_>>(), ["foo-bar"]);

    let instance = definition.create().unwrap();

    assert_eq!(
        instance.invoke("foo_bar", &[Value::Number(3.), Value::Number(4.)]),
        Ok(Value::Number(7.))
    );
    assert_eq!(instance.invoke("p", &[]), Err(InvokeError::NoSuchCallable));
    assert_eq!(instance.get_property("p"), Ok(Value::Number(3.)));

    assert_eq!(
        instance.invoke_global(
            "Gl",
            "foo_bar",
            &[Value::String("Hello".into()), Value::Number(10.)]
        ),
        Ok(Value::String("Hello10".into()))
    );
    assert_eq!(instance.get_global_property("Gl", "q"), Ok(Value::String("Hello".into())));
}

#[test]
fn component_definition_struct_properties() {
    i_slint_backend_testing::init_no_event_loop();
    let mut compiler = Compiler::default();
    compiler.set_style("fluent".into());
    let comp_def = spin_on::spin_on(
        compiler.build_from_source(
            r#"
    export struct Settings {
        string_value: string,
    }
    export component Dummy {
        in-out property <Settings> test;
    }"#
            .into(),
            "".into(),
        ),
    )
    .component("Dummy")
    .unwrap();

    let props = comp_def.properties().collect::<Vec<(_, _)>>();

    assert_eq!(props.len(), 1);
    assert_eq!(props[0].0, "test");
    assert_eq!(props[0].1, ValueType::Struct);

    let instance = comp_def.create().unwrap();

    let valid_struct: Struct =
        [("string_value".to_string(), Value::String("hello".into()))].iter().cloned().collect();

    assert_eq!(instance.set_property("test", Value::Struct(valid_struct.clone())), Ok(()));
    assert_eq!(instance.get_property("test").unwrap().value_type(), ValueType::Struct);

    assert_eq!(instance.set_property("test", Value::Number(42.)), Err(SetPropertyError::WrongType));

    let mut invalid_struct = valid_struct.clone();
    invalid_struct.set_field("other".into(), Value::Number(44.));
    assert_eq!(
        instance.set_property("test", Value::Struct(invalid_struct)),
        Err(SetPropertyError::WrongType)
    );
    let mut invalid_struct = valid_struct;
    invalid_struct.set_field("string_value".into(), Value::Number(44.));
    assert_eq!(
        instance.set_property("test", Value::Struct(invalid_struct)),
        Err(SetPropertyError::WrongType)
    );
}

#[test]
fn component_definition_model_properties() {
    use i_slint_core::model::*;
    i_slint_backend_testing::init_no_event_loop();
    let mut compiler = Compiler::default();
    compiler.set_style("fluent".into());
    let comp_def = spin_on::spin_on(compiler.build_from_source(
        "export component Dummy { in-out property <[int]> prop: [42, 12]; }".into(),
        "".into(),
    ))
    .component("Dummy")
    .unwrap();

    let props = comp_def.properties().collect::<Vec<(_, _)>>();
    assert_eq!(props.len(), 1);
    assert_eq!(props[0].0, "prop");
    assert_eq!(props[0].1, ValueType::Model);

    let instance = comp_def.create().unwrap();

    let int_model =
        Value::Model([Value::Number(14.), Value::Number(15.), Value::Number(16.)].into());
    let empty_model = Value::Model(ModelRc::new(VecModel::<Value>::default()));
    let model_with_string = Value::Model(VecModel::from_slice(&[
        Value::Number(1000.),
        Value::String("foo".into()),
        Value::Number(1111.),
    ]));

    #[track_caller]
    fn check_model(val: Value, r: &[f64]) {
        if let Value::Model(m) = val {
            assert_eq!(r.len(), m.row_count());
            for (i, v) in r.iter().enumerate() {
                assert_eq!(m.row_data(i).unwrap(), Value::Number(*v));
            }
        } else {
            panic!("{val:?} not a model");
        }
    }

    assert_eq!(instance.get_property("prop").unwrap().value_type(), ValueType::Model);
    check_model(instance.get_property("prop").unwrap(), &[42., 12.]);

    instance.set_property("prop", int_model).unwrap();
    check_model(instance.get_property("prop").unwrap(), &[14., 15., 16.]);

    assert_eq!(instance.set_property("prop", Value::Number(42.)), Err(SetPropertyError::WrongType));
    check_model(instance.get_property("prop").unwrap(), &[14., 15., 16.]);
    assert_eq!(instance.set_property("prop", model_with_string), Err(SetPropertyError::WrongType));
    check_model(instance.get_property("prop").unwrap(), &[14., 15., 16.]);

    assert_eq!(instance.set_property("prop", empty_model), Ok(()));
    check_model(instance.get_property("prop").unwrap(), &[]);
}

#[test]
fn lang_type_to_value_type() {
    use i_slint_compiler::langtype::Struct as LangStruct;
    use std::collections::BTreeMap;

    assert_eq!(ValueType::from(LangType::Void), ValueType::Void);
    assert_eq!(ValueType::from(LangType::Float32), ValueType::Number);
    assert_eq!(ValueType::from(LangType::Int32), ValueType::Number);
    assert_eq!(ValueType::from(LangType::Duration), ValueType::Number);
    assert_eq!(ValueType::from(LangType::Angle), ValueType::Number);
    assert_eq!(ValueType::from(LangType::PhysicalLength), ValueType::Number);
    assert_eq!(ValueType::from(LangType::LogicalLength), ValueType::Number);
    assert_eq!(ValueType::from(LangType::Percent), ValueType::Number);
    assert_eq!(ValueType::from(LangType::UnitProduct(vec![])), ValueType::Number);
    assert_eq!(ValueType::from(LangType::String), ValueType::String);
    assert_eq!(ValueType::from(LangType::Color), ValueType::Brush);
    assert_eq!(ValueType::from(LangType::Brush), ValueType::Brush);
    assert_eq!(ValueType::from(LangType::Array(Rc::new(LangType::Void))), ValueType::Model);
    assert_eq!(ValueType::from(LangType::Bool), ValueType::Bool);
    assert_eq!(
        ValueType::from(LangType::Struct(Rc::new(LangStruct {
            fields: BTreeMap::default(),
            name: i_slint_compiler::langtype::StructName::None,
            rust_attributes: None
        }))),
        ValueType::Struct
    );
    assert_eq!(ValueType::from(LangType::Image), ValueType::Image);
}

#[test]
fn test_multi_components() {
    let result = spin_on::spin_on(
        Compiler::default().build_from_source(
            r#"
        export struct Settings {
            string_value: string,
        }
        export global ExpGlo { in-out property <int> test: 42; }
        component Common {
            in-out property <Settings> settings: { string_value: "Hello", };
        }
        export component Xyz inherits Window {
            in-out property <int> aaa: 8;
        }
        export component Foo {

            in-out property <int> test: 42;
            c := Common {}
        }
        export component Bar inherits Window {
            in-out property <int> blah: 78;
            c := Common {}
        }
        "#
            .into(),
            PathBuf::from("hello.slint"),
        ),
    );

    assert!(!result.has_errors(), "Error {:?}", result.diagnostics().collect::<Vec<_>>());
    let mut components = result.component_names().collect::<Vec<_>>();
    components.sort();
    assert_eq!(components, vec!["Bar", "Xyz"]);
    let diag = result.diagnostics().collect::<Vec<_>>();
    assert_eq!(diag.len(), 1);
    assert_eq!(diag[0].level(), DiagnosticLevel::Warning);
    assert_eq!(
        diag[0].message(),
        "Exported component 'Foo' doesn't inherit Window. No code will be generated for it"
    );

    let comp1 = result.component("Xyz").unwrap();
    assert_eq!(comp1.name(), "Xyz");
    let instance1a = comp1.create().unwrap();
    let comp2 = result.component("Bar").unwrap();
    let instance2 = comp2.create().unwrap();
    let instance1b = comp1.create().unwrap();

    // globals are not shared between instances
    assert_eq!(instance1a.get_global_property("ExpGlo", "test"), Ok(Value::Number(42.0)));
    assert_eq!(instance1a.set_global_property("ExpGlo", "test", Value::Number(88.0)), Ok(()));
    assert_eq!(instance2.get_global_property("ExpGlo", "test"), Ok(Value::Number(42.0)));
    assert_eq!(instance1b.get_global_property("ExpGlo", "test"), Ok(Value::Number(42.0)));
    assert_eq!(instance1a.get_global_property("ExpGlo", "test"), Ok(Value::Number(88.0)));

    assert!(result.component("Settings").is_none());
    assert!(result.component("Foo").is_none());
    assert!(result.component("Common").is_none());
    assert!(result.component("ExpGlo").is_none());
    assert!(result.component("xyz").is_none());
}

#[cfg(all(test, feature = "internal-highlight"))]
fn compile(code: &str) -> (ComponentInstance, PathBuf) {
    i_slint_backend_testing::init_no_event_loop();
    let mut compiler = Compiler::default();
    compiler.set_style("fluent".into());
    let path = PathBuf::from("/tmp/test.slint");

    let compile_result =
        spin_on::spin_on(compiler.build_from_source(code.to_string(), path.clone()));

    for d in &compile_result.diagnostics {
        eprintln!("{d}");
    }

    assert!(!compile_result.has_errors());

    let definition = compile_result.components().next().unwrap();
    let instance = definition.create().unwrap();

    (instance, path)
}

#[cfg(feature = "internal-highlight")]
#[test]
fn test_element_node_at_source_code_position() {
    let code = r#"
component Bar1 {}

component Foo1 {
}

export component Foo2 inherits Window  {
    Bar1 {}
    Foo1   {}
}"#;

    let (handle, path) = compile(code);

    for i in 0..code.len() as u32 {
        let elements = handle.element_node_at_source_code_position(&path, i);
        eprintln!("{i}: {}", code.as_bytes()[i as usize] as char);
        match i {
            16 => assert_eq!(elements.len(), 1),       // Bar1 (def)
            35 => assert_eq!(elements.len(), 1),       // Foo1 (def)
            71..=78 => assert_eq!(elements.len(), 1),  // Window + WS (from Foo2)
            85..=89 => assert_eq!(elements.len(), 1),  // Bar1 + WS (use)
            97..=103 => assert_eq!(elements.len(), 1), // Foo1 + WS (use)
            _ => assert!(elements.is_empty()),
        }
    }
}

#[cfg(feature = "ffi")]
#[allow(missing_docs)]
#[path = "ffi.rs"]
pub(crate) mod ffi;<|MERGE_RESOLUTION|>--- conflicted
+++ resolved
@@ -19,22 +19,6 @@
 
 #[doc(inline)]
 pub use i_slint_compiler::diagnostics::{Diagnostic, DiagnosticLevel};
-<<<<<<< HEAD
-pub use i_slint_core::api::*;
-// keep in sync with api/rs/slint/lib.rs
-pub use i_slint_backend_selector::api::*;
-use i_slint_core::api;
-pub use i_slint_core::graphics::{
-    Brush, Color, Image, LoadImageError, Rgb8Pixel, Rgba8Pixel, RgbaColor, SharedPixelBuffer,
-};
-use i_slint_core::items::{
-    DropEvent, FontMetrics, ItemTreeVTable, KeyEvent, KeyboardModifiers, MenuEntry, PointerEvent,
-    PointerScrollEvent, StandardListViewItem, StateInfo, TableColumn,
-};
-
-use crate::dynamic_item_tree::{ErasedItemTreeBox, WindowOptions};
-=======
-
 // keep in sync with api/rs/slint/lib.rs
 pub use i_slint_backend_selector::api::*;
 #[cfg(feature = "std")]
@@ -55,7 +39,6 @@
     format,
     string::{SharedString, ToSharedString},
 };
->>>>>>> 70e102e2
 
 /// This enum represents the different public variants of the [`Value`] enum, without
 /// the contained values.
@@ -160,7 +143,7 @@
     /// Correspond to the `component-factory` type in .slint
     ComponentFactory(ComponentFactory) = 12,
     /// Correspond to the `styled-text` type in .slint
-    StyledText(api::StyledText) = 13,
+    StyledText(i_slint_core::api::StyledText) = 13,
 }
 
 impl Value {
@@ -276,7 +259,7 @@
 declare_value_conversion!(EasingCurve => [i_slint_core::animations::EasingCurve]);
 declare_value_conversion!(LayoutCache => [SharedVector<f32>] );
 declare_value_conversion!(ComponentFactory => [ComponentFactory] );
-declare_value_conversion!(StyledText => [api::StyledText] );
+declare_value_conversion!(StyledText => [i_slint_core::api::StyledText] );
 
 /// Implement From / TryFrom for Value that convert a `struct` to/from `Value::Struct`
 macro_rules! declare_value_struct_conversion {
