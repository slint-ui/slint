--- conflicted
+++ resolved
@@ -170,36 +170,33 @@
                 },
                 {
                     label: "Language Integrations",
-<<<<<<< HEAD
                     collapsed: true,
                     items: [
                         {
                             label: "C++ ↗",
                             link: "https://docs.slint.dev/latest/docs/cpp/",
-                            attrs: { target: "_blank" },
+                            attrs: { target: '_blank' },
                         },
                         {
                             label: "Python ↗",
                             badge: { text: "beta", variant: "caution" },
                             link: "https://pypi.org/project/slint/",
-                            attrs: { target: "_blank" },
+                            attrs: { target: '_blank' },
                         },
                         {
                             label: "Rust ↗",
                             link: "https://docs.slint.dev/latest/docs/rust/slint/",
-                            attrs: { target: "_blank" },
+                            attrs: { target: '_blank' },
                         },
                         {
                             label: "TypeScript ↗",
                             link: "https://docs.slint.dev/latest/docs/node/",
-                            attrs: { target: "_blank" },
+                            attrs: { target: '_blank' },
                         },
                     ],
                 },
                 {
                     label: "Reference",
-=======
->>>>>>> 89d4565c
                     collapsed: true,
                     items: [
                         {
@@ -229,39 +226,6 @@
                     ],
                 },
                 {
-<<<<<<< HEAD
-=======
-                    label: "Reference",
-                    collapsed: true,
-                    items: [
-                        {
-                            label: "Overview",
-                            slug: "reference/overview",
-                        },
-                        {
-                            label: "Builtin reference",
-                            autogenerate: { directory: "reference/builtins" },
-                        },
-                        {
-                            label: "Elements",
-                            autogenerate: { directory: "reference/elements" },
-                        },
-                        {
-                            label: "Gestures & Keyboard",
-                            autogenerate: { directory: "reference/gestures" },
-                        },
-                        {
-                            label: "Layouts",
-                            autogenerate: { directory: "reference/layouts" },
-                        },
-                        {
-                            label: "Window",
-                            autogenerate: { directory: "reference/window" },
-                        },
-                    ],
-                },
-                {
->>>>>>> 89d4565c
                     label: "FAQ",
                     slug: "faq",
                 },
