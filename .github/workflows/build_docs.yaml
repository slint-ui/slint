--- conflicted
+++ resolved
@@ -89,21 +89,9 @@
                   cargo doc -p i-slint-backend-android-activity -p i-slint-backend-winit --no-deps --target aarch64-linux-android --features=i-slint-backend-android-activity/native-activity,i-slint-backend-winit/renderer-femtovg
                   cp -r target/aarch64-linux-android/doc/i_slint_backend_android_activity/ target/doc/
                   cp -r target/aarch64-linux-android/doc/i_slint_backend_winit/ target/doc/
-<<<<<<< HEAD
             - name: "QuickStart"
               run: mdbook build
               working-directory: docs/quickstart/canon
-=======
-            - name: "Rust QuickStart"
-              run: mdbook build
-              working-directory: docs/quickstart/rust
-            - name: "C++ QuickStart"
-              run: mdbook build
-              working-directory: docs/quickstart/cpp
-            - name: "NodeJS QuickStart"
-              run: mdbook build
-              working-directory: docs/quickstart/node
->>>>>>> d863893e
             - name: "Slint Language Documentation"
               run: cargo xtask slintdocs --show-warnings
             - name: "Node docs"
@@ -121,19 +109,9 @@
                       target/slintdocs/html
                       api/node/docs
                       docs/site
-<<<<<<< HEAD
                       docs/quickstart/canon/book/html
-=======
-                      docs/quickstart/rust/book/html
-                      docs/quickstart/cpp/book/html
-                      docs/quickstart/node/book/html
->>>>>>> d863893e
             - name: "Check for docs warnings in internal crates"
               run: cargo doc --workspace --no-deps --all-features --exclude slint-node --exclude pyslint --exclude mcu-board-support --exclude printerdemo_mcu --exclude carousel --exclude test-* --exclude plotter --exclude uefi-demo --exclude ffmpeg --exclude gstreamer-player --exclude slint-cpp
             - name: Clean cache # Don't cache docs to avoid them including removed classes being published
               run: |
-<<<<<<< HEAD
                   rm -rf target/doc target/cppdocs target/slintdocs api/node/docs docs/quickstart/canon/book
-=======
-                  rm -rf target/doc target/cppdocs target/slintdocs api/node/docs docs/quickstart/rust/book docs/quickstart/cpp/book docs/quickstart/node/book
->>>>>>> d863893e
