--- conflicted
+++ resolved
@@ -186,13 +186,8 @@
     pub use i_slint_core::accessibility::{
         AccessibilityAction, AccessibleStringProperty, SupportedAccessibilityAction,
     };
-<<<<<<< HEAD
     pub use i_slint_core::animations::{animation_tick, EasingCurve};
     pub use i_slint_core::api::{LogicalPosition, StyledText};
-=======
-    pub use i_slint_core::animations::{EasingCurve, animation_tick};
-    pub use i_slint_core::api::LogicalPosition;
->>>>>>> 59307db4
     pub use i_slint_core::callbacks::Callback;
     pub use i_slint_core::date_time::*;
     pub use i_slint_core::detect_operating_system;
